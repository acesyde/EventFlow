--- conflicted
+++ resolved
@@ -20,26 +20,10 @@
     <NeutralLanguage>en-US</NeutralLanguage>
     <PackageReleaseNotes>UPDATED BY BUILD</PackageReleaseNotes>
   </PropertyGroup>
-<<<<<<< HEAD
-  <ItemGroup>
-    <Folder Include="Properties\" />
-  </ItemGroup>
+   
   <ItemGroup>
     <PackageReference Include="EventStore.Client" Version="5.0.1" />
-    <PackageReference Include="Microsoft.SourceLink.GitHub" Version="1.0.0-beta2-18618-05" PrivateAssets="All" />
-=======
-
-  <ItemGroup Condition="'$(TargetFramework)' == 'net462'">
-    <PackageReference Include="EventStore.Client" Version="4.0.0" />
-  </ItemGroup>
-
-  <ItemGroup Condition="'$(TargetFramework)' == 'netstandard2.0'">
-    <PackageReference Include="EventStore.ClientAPI.NetCore" Version="4.1.0.23" />
-  </ItemGroup>
-
-  <ItemGroup>
     <PackageReference Include="Microsoft.SourceLink.GitHub" Version="1.0.0-beta2-19270-01" PrivateAssets="All" />
->>>>>>> 532eca29
   </ItemGroup>
 
   <ItemGroup>
