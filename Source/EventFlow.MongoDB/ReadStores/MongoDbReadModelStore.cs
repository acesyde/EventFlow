--- conflicted
+++ resolved
@@ -16,13 +16,8 @@
 
 namespace EventFlow.MongoDB.ReadStores
 {
-<<<<<<< HEAD
-	public class MongoDbReadModelStore<TReadModel> : IMongoDbReadModelStore<TReadModel>
+    public class MongoDbReadModelStore<TReadModel> : IMongoDbReadModelStore<TReadModel>
         where TReadModel : class, IMongoDbReadModel
-=======
-    public class MongoDbReadModelStore<TReadModel> : IMongoDbReadModelStore<TReadModel>
-        where TReadModel : class, IMongoDbReadModel, new()
->>>>>>> f886e476
     {
         private readonly ILog _log;
         private readonly IMongoDatabase _mongoDatabase;
