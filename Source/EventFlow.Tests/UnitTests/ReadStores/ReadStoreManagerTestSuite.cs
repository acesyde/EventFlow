--- conflicted
+++ resolved
@@ -80,8 +80,7 @@
             var thingyId = Inject(ThingyId.New);
             Arrange_ReadModelStore_UpdateAsync(ReadModelEnvelope<TReadModel>.With(
                 thingyId.Value,
-                A<TReadModel>(),
-                0));
+                A<TReadModel>()));
             var events = new[]
                 {
                     ToDomainEvent(A<ThingyPingEvent>(), 1),
@@ -141,13 +140,8 @@
                                     {
                                         foreach (var readModelEnvelope in g)
                                         {
-<<<<<<< HEAD
                                             resultingReadModelUpdateResults.Add(updaterFunc(
-                                                readModelContextFactory(),
-=======
-                                            resultingReadModelEnvelopes.Add(updaterFunc(
                                                 readModelContextFactory.Create(readModelEnvelope.ReadModelId, true),
->>>>>>> e37c6123
                                                 readModelUpdates
                                                     .Where(d => d.ReadModelId == g.Key)
                                                     .SelectMany(d => d.DomainEvents)
