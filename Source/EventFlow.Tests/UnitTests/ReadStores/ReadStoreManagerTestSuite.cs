// The MIT License (MIT)
// 
// Copyright (c) 2015-2018 Rasmus Mikkelsen
// Copyright (c) 2015-2018 eBay Software Foundation
// https://github.com/eventflow/EventFlow
// 
// Permission is hereby granted, free of charge, to any person obtaining a copy of
// this software and associated documentation files (the "Software"), to deal in
// the Software without restriction, including without limitation the rights to
// use, copy, modify, merge, publish, distribute, sublicense, and/or sell copies of
// the Software, and to permit persons to whom the Software is furnished to do so,
// subject to the following conditions:
// 
// The above copyright notice and this permission notice shall be included in all
// copies or substantial portions of the Software.
// 
// THE SOFTWARE IS PROVIDED "AS IS", WITHOUT WARRANTY OF ANY KIND, EXPRESS OR
// IMPLIED, INCLUDING BUT NOT LIMITED TO THE WARRANTIES OF MERCHANTABILITY, FITNESS
// FOR A PARTICULAR PURPOSE AND NONINFRINGEMENT. IN NO EVENT SHALL THE AUTHORS OR
// COPYRIGHT HOLDERS BE LIABLE FOR ANY CLAIM, DAMAGES OR OTHER LIABILITY, WHETHER
// IN AN ACTION OF CONTRACT, TORT OR OTHERWISE, ARISING FROM, OUT OF OR IN
// CONNECTION WITH THE SOFTWARE OR THE USE OR OTHER DEALINGS IN THE SOFTWARE.

using System;
using System.Collections.Generic;
using System.Linq;
using System.Threading;
using System.Threading.Tasks;
using EventFlow.Aggregates;
using EventFlow.Configuration;
using EventFlow.Core;
using EventFlow.Core.RetryStrategies;
using EventFlow.Logs;
using EventFlow.ReadStores;
using EventFlow.TestHelpers;
using EventFlow.TestHelpers.Aggregates;
using EventFlow.TestHelpers.Aggregates.Events;
using Moq;
using NUnit.Framework;

namespace EventFlow.Tests.UnitTests.ReadStores
{
    public abstract class ReadStoreManagerTestSuite<T> : TestsFor<T>
        where T : IReadStoreManager<ReadStoreManagerTestReadModel>
    {
        protected Mock<IReadModelStore<ReadStoreManagerTestReadModel>> ReadModelStoreMock { get; private set; }
        protected Mock<IReadModelDomainEventApplier> ReadModelDomainEventApplierMock { get; private set; }
        protected IReadOnlyCollection<IDomainEvent> AppliedDomainEvents { get; private set; }

        [SetUp]
        public void SetUpReadStoreManagerTestSuite()
        {
            Inject<ITransientFaultHandler<IOptimisticConcurrencyRetryStrategy>>(
                new TransientFaultHandler<IOptimisticConcurrencyRetryStrategy>(
                    Mock<ILog>(),
                    new OptimisticConcurrencyRetryStrategy(new EventFlowConfiguration())));

            ReadModelStoreMock = InjectMock<IReadModelStore<ReadStoreManagerTestReadModel>>();

            ReadModelDomainEventApplierMock = InjectMock<IReadModelDomainEventApplier>();
            ReadModelDomainEventApplierMock
                .Setup(m => m.UpdateReadModelAsync(
                    It.IsAny<ReadStoreManagerTestReadModel>(),
                    It.IsAny<IReadOnlyCollection<IDomainEvent>>(),
                    It.IsAny<IReadModelContext>(),
                    It.IsAny<CancellationToken>()))
                .Callback<
                    ReadStoreManagerTestReadModel,
                    IReadOnlyCollection<IDomainEvent>,
                    IReadModelContext,
                    CancellationToken>((rm, d, c, _) => AppliedDomainEvents = d)
                .Returns(Task.FromResult(true));
            AppliedDomainEvents = new IDomainEvent[] {};
        }

        [Test]
        public async Task ReadStoreIsUpdatedWithRelevantEvents()
        {
            // Arrange
            var thingyId = Inject(ThingyId.New);
            Arrange_ReadModelStore_UpdateAsync(ReadModelEnvelope<ReadStoreManagerTestReadModel>.With(
                thingyId.Value,
                A<ReadStoreManagerTestReadModel>(),
                0));
            var events = new[]
                {
                    ToDomainEvent(A<ThingyPingEvent>(), 1),
                    ToDomainEvent(A<ThingyDomainErrorAfterFirstEvent>(), 2)
                };

            // Act
            await Sut.UpdateReadStoresAsync(events, CancellationToken.None).ConfigureAwait(false);

            // Assert
            ReadModelStoreMock.Verify(
                s => s.UpdateAsync(
                    It.Is<IReadOnlyCollection<ReadModelUpdate>>(l => l.Count == 1),
<<<<<<< HEAD
                    It.IsAny<IReadModelContext>(),
                    It.IsAny<Func<
                        IReadModelContext,
                        IReadOnlyCollection<IDomainEvent>,
                        ReadModelEnvelope<ReadStoreManagerTestReadModel>,
                        CancellationToken,
                        Task<ReadModelEnvelope<ReadStoreManagerTestReadModel>>>>(),
=======
                    It.IsAny<Func<IReadModelContext>>(),
                    It.IsAny<Func<IReadModelContext, IReadOnlyCollection<IDomainEvent>, ReadModelEnvelope<ReadStoreManagerTestReadModel>, CancellationToken, Task<ReadModelEnvelope<ReadStoreManagerTestReadModel>>>>(),
>>>>>>> 0f703e04
                    It.IsAny<CancellationToken>()),
                Times.Once);
        }

        protected void Arrange_ReadModelStore_UpdateAsync(params ReadModelEnvelope<ReadStoreManagerTestReadModel>[] readModelEnvelopes)
        {
            // Don't try this at home...

            ReadModelStoreMock
                .Setup(m => m.UpdateAsync(
                    It.IsAny<IReadOnlyCollection<ReadModelUpdate>>(),
                    It.IsAny<IReadModelContext>(),
                    It.IsAny<Func<
                        IReadModelContext,
                        IReadOnlyCollection<IDomainEvent>,
                        ReadModelEnvelope<ReadStoreManagerTestReadModel>,
                        CancellationToken,
                        Task<ReadModelEnvelope<ReadStoreManagerTestReadModel>>>>(),
                    It.IsAny<CancellationToken>()))
                .Callback<
                    IReadOnlyCollection<ReadModelUpdate>,
                    IReadModelContext,
                    Func<
                        IReadModelContext,
                        IReadOnlyCollection<IDomainEvent>,
                        ReadModelEnvelope<ReadStoreManagerTestReadModel>,
                        CancellationToken,
                        Task<ReadModelEnvelope<ReadStoreManagerTestReadModel>>>,
                        CancellationToken>((readModelUpdates, readModelContext, updaterFunc, cancellationToken) =>
                            {
                                try
                                {
                                    foreach (var g in readModelEnvelopes.GroupBy(e => e.ReadModelId))
                                    {
                                        foreach (var readModelEnvelope in g)
                                        {
                                            updaterFunc(
                                                readModelContext,
                                                readModelUpdates
                                                    .Where(d => d.ReadModelId == g.Key)
                                                    .SelectMany(d => d.DomainEvents)
                                                    .OrderBy(d => d.AggregateSequenceNumber)
                                                    .ToList(),
                                                readModelEnvelope,
                                                cancellationToken)
                                                .Wait(cancellationToken);
                                        }
                                    }
                                }
                                catch (AggregateException e) when (e.InnerException != null)
                                {
                                    throw e.InnerException;
                                }
                            })
                .Returns(Task.FromResult(0));
        }
    }
}<|MERGE_RESOLUTION|>--- conflicted
+++ resolved
@@ -95,18 +95,13 @@
             ReadModelStoreMock.Verify(
                 s => s.UpdateAsync(
                     It.Is<IReadOnlyCollection<ReadModelUpdate>>(l => l.Count == 1),
-<<<<<<< HEAD
-                    It.IsAny<IReadModelContext>(),
+                    It.IsAny<Func<IReadModelContext>>(),
                     It.IsAny<Func<
                         IReadModelContext,
                         IReadOnlyCollection<IDomainEvent>,
                         ReadModelEnvelope<ReadStoreManagerTestReadModel>,
                         CancellationToken,
                         Task<ReadModelEnvelope<ReadStoreManagerTestReadModel>>>>(),
-=======
-                    It.IsAny<Func<IReadModelContext>>(),
-                    It.IsAny<Func<IReadModelContext, IReadOnlyCollection<IDomainEvent>, ReadModelEnvelope<ReadStoreManagerTestReadModel>, CancellationToken, Task<ReadModelEnvelope<ReadStoreManagerTestReadModel>>>>(),
->>>>>>> 0f703e04
                     It.IsAny<CancellationToken>()),
                 Times.Once);
         }
@@ -118,7 +113,7 @@
             ReadModelStoreMock
                 .Setup(m => m.UpdateAsync(
                     It.IsAny<IReadOnlyCollection<ReadModelUpdate>>(),
-                    It.IsAny<IReadModelContext>(),
+                    It.IsAny<Func<IReadModelContext>>(),
                     It.IsAny<Func<
                         IReadModelContext,
                         IReadOnlyCollection<IDomainEvent>,
