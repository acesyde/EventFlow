﻿<Project Sdk="Microsoft.NET.Sdk">
  <PropertyGroup>
    <TargetFramework>net451</TargetFramework>
    <TreatWarningsAsErrors>True</TreatWarningsAsErrors>
    <GenerateAssemblyInfo>False</GenerateAssemblyInfo>
  </PropertyGroup>
  <ItemGroup>
    <Folder Include="Properties\" />
  </ItemGroup>
  <ItemGroup>
    <PackageReference Include="Helpz" Version="0.2.64" />
  </ItemGroup>
  <ItemGroup>
    <ProjectReference Include="..\EventFlow.MsSql\EventFlow.MsSql.csproj" />
    <ProjectReference Include="..\EventFlow.TestHelpers\EventFlow.TestHelpers.csproj" />
  </ItemGroup>
  <ItemGroup>
    <Reference Include="System.ComponentModel.DataAnnotations" />
  </ItemGroup>
  <ItemGroup>
    <EmbeddedResource Include="IntegrationTests\ReadStores\Scripts\0001 - Create table ReadModel-ThingyAggregate.sql" />
    <EmbeddedResource Include="IntegrationTests\ReadStores\Scripts\0002 - Create table ReadModel-ThingyMessage.sql" />
  </ItemGroup>
<<<<<<< HEAD
  <Import Project="$(MSBuildToolsPath)\Microsoft.CSharp.targets" />
  <!-- To modify your build process, add your task inside one of the targets below and uncomment it. 
       Other similar extension points exist, see Microsoft.Common.targets.
  <Target Name="BeforeBuild">
  </Target>
  <Target Name="AfterBuild">
  </Target>
  -->
  <Choose>
    <When Condition="$(TargetFrameworkIdentifier) == '.NETFramework' And $(TargetFrameworkVersion) == 'v4.5.1'">
      <ItemGroup>
        <Reference Include="Newtonsoft.Json">
          <HintPath>..\..\packages\Newtonsoft.Json\lib\net45\Newtonsoft.Json.dll</HintPath>
          <Private>True</Private>
          <Paket>True</Paket>
        </Reference>
      </ItemGroup>
    </When>
  </Choose>
  <Choose>
    <When Condition="$(TargetFrameworkIdentifier) == '.NETFramework' And $(TargetFrameworkVersion) == 'v4.5.1'">
      <ItemGroup>
        <Reference Include="Ploeh.AutoFixture">
          <HintPath>..\..\packages\test\AutoFixture\lib\net40\Ploeh.AutoFixture.dll</HintPath>
          <Private>True</Private>
          <Paket>True</Paket>
        </Reference>
      </ItemGroup>
    </When>
  </Choose>
  <Choose>
    <When Condition="$(TargetFrameworkIdentifier) == '.NETFramework' And $(TargetFrameworkVersion) == 'v4.5.1'">
      <ItemGroup>
        <Reference Include="Ploeh.AutoFixture.AutoMoq">
          <HintPath>..\..\packages\test\AutoFixture.AutoMoq\lib\net40\Ploeh.AutoFixture.AutoMoq.dll</HintPath>
          <Private>True</Private>
          <Paket>True</Paket>
        </Reference>
      </ItemGroup>
    </When>
  </Choose>
  <Choose>
    <When Condition="$(TargetFrameworkIdentifier) == '.NETFramework' And $(TargetFrameworkVersion) == 'v4.5.1'">
      <ItemGroup>
        <Reference Include="Castle.Core">
          <HintPath>..\..\packages\test\Castle.Core\lib\net45\Castle.Core.dll</HintPath>
          <Private>True</Private>
          <Paket>True</Paket>
        </Reference>
      </ItemGroup>
    </When>
  </Choose>
  <Choose>
    <When Condition="$(TargetFrameworkIdentifier) == '.NETFramework' And $(TargetFrameworkVersion) == 'v4.5.1'">
      <ItemGroup>
        <Reference Include="FluentAssertions">
          <HintPath>..\..\packages\test\FluentAssertions\lib\net45\FluentAssertions.dll</HintPath>
          <Private>True</Private>
          <Paket>True</Paket>
        </Reference>
        <Reference Include="FluentAssertions.Core">
          <HintPath>..\..\packages\test\FluentAssertions\lib\net45\FluentAssertions.Core.dll</HintPath>
          <Private>True</Private>
          <Paket>True</Paket>
        </Reference>
      </ItemGroup>
    </When>
  </Choose>
  <Choose>
    <When Condition="$(TargetFrameworkIdentifier) == '.NETFramework' And $(TargetFrameworkVersion) == 'v4.5.1'">
      <ItemGroup>
        <Reference Include="Moq">
          <HintPath>..\..\packages\test\Moq\lib\net45\Moq.dll</HintPath>
          <Private>True</Private>
          <Paket>True</Paket>
        </Reference>
      </ItemGroup>
    </When>
  </Choose>
  <Choose>
    <When Condition="$(TargetFrameworkIdentifier) == '.NETFramework' And $(TargetFrameworkVersion) == 'v4.5.1'">
      <ItemGroup>
        <Reference Include="nunit.framework">
          <HintPath>..\..\packages\test\NUnit\lib\net45\nunit.framework.dll</HintPath>
          <Private>True</Private>
          <Paket>True</Paket>
        </Reference>
      </ItemGroup>
    </When>
  </Choose>
  <Import Project="..\..\.paket\paket.targets" />
=======
>>>>>>> 0a961f73
</Project><|MERGE_RESOLUTION|>--- conflicted
+++ resolved
@@ -6,9 +6,6 @@
   </PropertyGroup>
   <ItemGroup>
     <Folder Include="Properties\" />
-  </ItemGroup>
-  <ItemGroup>
-    <PackageReference Include="Helpz" Version="0.2.64" />
   </ItemGroup>
   <ItemGroup>
     <ProjectReference Include="..\EventFlow.MsSql\EventFlow.MsSql.csproj" />
@@ -21,98 +18,4 @@
     <EmbeddedResource Include="IntegrationTests\ReadStores\Scripts\0001 - Create table ReadModel-ThingyAggregate.sql" />
     <EmbeddedResource Include="IntegrationTests\ReadStores\Scripts\0002 - Create table ReadModel-ThingyMessage.sql" />
   </ItemGroup>
-<<<<<<< HEAD
-  <Import Project="$(MSBuildToolsPath)\Microsoft.CSharp.targets" />
-  <!-- To modify your build process, add your task inside one of the targets below and uncomment it. 
-       Other similar extension points exist, see Microsoft.Common.targets.
-  <Target Name="BeforeBuild">
-  </Target>
-  <Target Name="AfterBuild">
-  </Target>
-  -->
-  <Choose>
-    <When Condition="$(TargetFrameworkIdentifier) == '.NETFramework' And $(TargetFrameworkVersion) == 'v4.5.1'">
-      <ItemGroup>
-        <Reference Include="Newtonsoft.Json">
-          <HintPath>..\..\packages\Newtonsoft.Json\lib\net45\Newtonsoft.Json.dll</HintPath>
-          <Private>True</Private>
-          <Paket>True</Paket>
-        </Reference>
-      </ItemGroup>
-    </When>
-  </Choose>
-  <Choose>
-    <When Condition="$(TargetFrameworkIdentifier) == '.NETFramework' And $(TargetFrameworkVersion) == 'v4.5.1'">
-      <ItemGroup>
-        <Reference Include="Ploeh.AutoFixture">
-          <HintPath>..\..\packages\test\AutoFixture\lib\net40\Ploeh.AutoFixture.dll</HintPath>
-          <Private>True</Private>
-          <Paket>True</Paket>
-        </Reference>
-      </ItemGroup>
-    </When>
-  </Choose>
-  <Choose>
-    <When Condition="$(TargetFrameworkIdentifier) == '.NETFramework' And $(TargetFrameworkVersion) == 'v4.5.1'">
-      <ItemGroup>
-        <Reference Include="Ploeh.AutoFixture.AutoMoq">
-          <HintPath>..\..\packages\test\AutoFixture.AutoMoq\lib\net40\Ploeh.AutoFixture.AutoMoq.dll</HintPath>
-          <Private>True</Private>
-          <Paket>True</Paket>
-        </Reference>
-      </ItemGroup>
-    </When>
-  </Choose>
-  <Choose>
-    <When Condition="$(TargetFrameworkIdentifier) == '.NETFramework' And $(TargetFrameworkVersion) == 'v4.5.1'">
-      <ItemGroup>
-        <Reference Include="Castle.Core">
-          <HintPath>..\..\packages\test\Castle.Core\lib\net45\Castle.Core.dll</HintPath>
-          <Private>True</Private>
-          <Paket>True</Paket>
-        </Reference>
-      </ItemGroup>
-    </When>
-  </Choose>
-  <Choose>
-    <When Condition="$(TargetFrameworkIdentifier) == '.NETFramework' And $(TargetFrameworkVersion) == 'v4.5.1'">
-      <ItemGroup>
-        <Reference Include="FluentAssertions">
-          <HintPath>..\..\packages\test\FluentAssertions\lib\net45\FluentAssertions.dll</HintPath>
-          <Private>True</Private>
-          <Paket>True</Paket>
-        </Reference>
-        <Reference Include="FluentAssertions.Core">
-          <HintPath>..\..\packages\test\FluentAssertions\lib\net45\FluentAssertions.Core.dll</HintPath>
-          <Private>True</Private>
-          <Paket>True</Paket>
-        </Reference>
-      </ItemGroup>
-    </When>
-  </Choose>
-  <Choose>
-    <When Condition="$(TargetFrameworkIdentifier) == '.NETFramework' And $(TargetFrameworkVersion) == 'v4.5.1'">
-      <ItemGroup>
-        <Reference Include="Moq">
-          <HintPath>..\..\packages\test\Moq\lib\net45\Moq.dll</HintPath>
-          <Private>True</Private>
-          <Paket>True</Paket>
-        </Reference>
-      </ItemGroup>
-    </When>
-  </Choose>
-  <Choose>
-    <When Condition="$(TargetFrameworkIdentifier) == '.NETFramework' And $(TargetFrameworkVersion) == 'v4.5.1'">
-      <ItemGroup>
-        <Reference Include="nunit.framework">
-          <HintPath>..\..\packages\test\NUnit\lib\net45\nunit.framework.dll</HintPath>
-          <Private>True</Private>
-          <Paket>True</Paket>
-        </Reference>
-      </ItemGroup>
-    </When>
-  </Choose>
-  <Import Project="..\..\.paket\paket.targets" />
-=======
->>>>>>> 0a961f73
 </Project>