﻿// The MIT License (MIT)
// 
// Copyright (c) 2015-2016 Rasmus Mikkelsen
// Copyright (c) 2015-2016 eBay Software Foundation
// https://github.com/rasmus/EventFlow
// 
// Permission is hereby granted, free of charge, to any person obtaining a copy of
// this software and associated documentation files (the "Software"), to deal in
// the Software without restriction, including without limitation the rights to
// use, copy, modify, merge, publish, distribute, sublicense, and/or sell copies of
// the Software, and to permit persons to whom the Software is furnished to do so,
// subject to the following conditions:
// 
// The above copyright notice and this permission notice shall be included in all
// copies or substantial portions of the Software.
// 
// THE SOFTWARE IS PROVIDED "AS IS", WITHOUT WARRANTY OF ANY KIND, EXPRESS OR
// IMPLIED, INCLUDING BUT NOT LIMITED TO THE WARRANTIES OF MERCHANTABILITY, FITNESS
// FOR A PARTICULAR PURPOSE AND NONINFRINGEMENT. IN NO EVENT SHALL THE AUTHORS OR
// COPYRIGHT HOLDERS BE LIABLE FOR ANY CLAIM, DAMAGES OR OTHER LIABILITY, WHETHER
// IN AN ACTION OF CONTRACT, TORT OR OTHERWISE, ARISING FROM, OUT OF OR IN
// CONNECTION WITH THE SOFTWARE OR THE USE OR OTHER DEALINGS IN THE SOFTWARE.
// 
using System;
using System.Collections.Generic;
using EventFlow.Aggregates;
using EventFlow.Commands;
using EventFlow.Configuration;
using EventFlow.Configuration.Bootstraps;
using EventFlow.Configuration.Registrations;
using EventFlow.Core;
using EventFlow.Core.RetryStrategies;
using EventFlow.EventStores;
using EventFlow.EventStores.InMemory;
using EventFlow.Extensions;
using EventFlow.Jobs;
using EventFlow.Logs;
using EventFlow.Provided;
using EventFlow.Queries;
using EventFlow.ReadStores;
<<<<<<< HEAD
using EventFlow.Sagas;
=======
using EventFlow.Snapshots;
using EventFlow.Snapshots.Stores;
using EventFlow.Snapshots.Stores.InMemory;
using EventFlow.Snapshots.Stores.Null;
using EventFlow.Snapshots.Strategies;
>>>>>>> 829ea60b
using EventFlow.Subscribers;

namespace EventFlow
{
    public class EventFlowOptions : IEventFlowOptions
    {
        private readonly List<Type> _aggregateEventTypes = new List<Type>();
        private readonly List<Type> _sagaTypes = new List<Type>(); 
        private readonly List<Type> _commandTypes = new List<Type>();
        private readonly EventFlowConfiguration _eventFlowConfiguration = new EventFlowConfiguration();
        private readonly List<Type> _jobTypes = new List<Type>();
        private readonly List<Type> _snapshotTypes = new List<Type>(); 
        private Lazy<IServiceRegistration> _lazyRegistrationFactory = new Lazy<IServiceRegistration>(() => new AutofacServiceRegistration());

        private EventFlowOptions()
        {
            UseServiceRegistration(new AutofacServiceRegistration());

            ModuleRegistration = new ModuleRegistration(this);
            ModuleRegistration.Register<ProvidedJobsModule>();
        }

        public static EventFlowOptions New => new EventFlowOptions();

        public IModuleRegistration ModuleRegistration { get; }

        public IEventFlowOptions ConfigureOptimisticConcurrentcyRetry(int retries, TimeSpan delayBeforeRetry)
        {
            _eventFlowConfiguration.NumberOfRetriesOnOptimisticConcurrencyExceptions = retries;
            _eventFlowConfiguration.DelayBeforeRetryOnOptimisticConcurrencyExceptions = delayBeforeRetry;
            return this;
        }

        public IEventFlowOptions Configure(Action<EventFlowConfiguration> configure)
        {
            configure(_eventFlowConfiguration);
            return this;
        }

        public IEventFlowOptions AddEvents(IEnumerable<Type> aggregateEventTypes)
        {
            foreach (var aggregateEventType in aggregateEventTypes)
            {
                if (!typeof (IAggregateEvent).IsAssignableFrom(aggregateEventType))
                {
                    throw new ArgumentException($"Type {aggregateEventType.PrettyPrint()} is not a {typeof (IAggregateEvent).PrettyPrint()}");
                }
                _aggregateEventTypes.Add(aggregateEventType);
            }
            return this;
        }

        public IEventFlowOptions AddSagas(IEnumerable<Type> sagaTypes)
        {
            foreach (var sagaType in sagaTypes)
            {
                if (!typeof(ISaga).IsAssignableFrom(sagaType))
                {
                    throw new ArgumentException($"Type {sagaType.PrettyPrint()} is not a {typeof(ISaga).PrettyPrint()}");
                }
                _sagaTypes.Add(sagaType);
            }
            return this;
        }

        public IEventFlowOptions AddCommands(IEnumerable<Type> commandTypes)
        {
            foreach (var commandType in commandTypes)
            {
                if (!typeof (ICommand).IsAssignableFrom(commandType))
                {
                    throw new ArgumentException($"Type {commandType.PrettyPrint()} is not a {typeof (ICommand).PrettyPrint()}");
                }
                _commandTypes.Add(commandType);
            }
            return this;
        }

        public IEventFlowOptions AddJobs(IEnumerable<Type> jobTypes)
        {
            foreach (var jobType in jobTypes)
            {
                if (!typeof (IJob).IsAssignableFrom(jobType))
                {
                    throw new ArgumentException($"Type {jobType.PrettyPrint()} is not a {typeof (IJob).PrettyPrint()}");
                }
                _jobTypes.Add(jobType);
            }
            return this;
        }

        public IEventFlowOptions AddSnapshots(IEnumerable<Type> snapshotTypes)
        {
            foreach (var snapshotType in snapshotTypes)
            {
                if (!typeof(ISnapshot).IsAssignableFrom(snapshotType))
                {
                    throw new ArgumentException($"Type {snapshotType.PrettyPrint()} is not a {typeof(ISnapshot).PrettyPrint()}");
                }
                _snapshotTypes.Add(snapshotType);
            }
            return this;
        }

        public IEventFlowOptions RegisterServices(Action<IServiceRegistration> register)
        {
            register(_lazyRegistrationFactory.Value);
            return this;
        }

        public IEventFlowOptions RegisterModule<TModule>()
            where TModule : IModule, new()
        {
            ModuleRegistration.Register<TModule>();
            return this;
        }

        public IEventFlowOptions RegisterModule<TModule>(TModule module)
            where TModule : IModule
        {
            ModuleRegistration.Register(module);
            return this;
        }

        public IEventFlowOptions UseServiceRegistration(IServiceRegistration serviceRegistration)
        {
            if (_lazyRegistrationFactory != null && _lazyRegistrationFactory.IsValueCreated)
            {
                throw new InvalidOperationException("Service registration is already in use");
            }

            RegisterDefaults(serviceRegistration);
            _lazyRegistrationFactory = new Lazy<IServiceRegistration>(() => serviceRegistration);

            return this;
        }

        private void RegisterDefaults(IServiceRegistration serviceRegistration)
        {
            // http://docs.autofac.org/en/latest/register/registration.html
            // Maybe swap around and do after and and .PreserveExistingDefaults()

            serviceRegistration.Register<ILog, ConsoleLog>();
            serviceRegistration.Register<IEventStore, EventStoreBase>();
            serviceRegistration.Register<IEventPersistence, InMemoryEventPersistence>(Lifetime.Singleton);
            serviceRegistration.Register<ICommandBus, CommandBus>();
            serviceRegistration.Register<IAggregateStore, AggregateStore>();
            serviceRegistration.Register<ISnapshotStore, SnapshotStore>();
            serviceRegistration.Register<ISnapshotSerilizer, SnapshotSerilizer>();
            serviceRegistration.Register<ISnapshotPersistence, NullSnapshotPersistence>();
            serviceRegistration.Register<ISnapshotUpgradeService, SnapshotUpgradeService>();
            serviceRegistration.Register<ISnapshotDefinitionService, SnapshotDefinitionService>(Lifetime.Singleton);
            serviceRegistration.Register<IReadModelPopulator, ReadModelPopulator>();
            serviceRegistration.Register<IEventJsonSerializer, EventJsonSerializer>();
            serviceRegistration.Register<IEventDefinitionService, EventDefinitionService>(Lifetime.Singleton);
            serviceRegistration.Register<IQueryProcessor, QueryProcessor>(Lifetime.Singleton);
            serviceRegistration.Register<IJsonSerializer, JsonSerializer>();
            serviceRegistration.Register<IJobScheduler, InstantJobScheduler>();
            serviceRegistration.Register<IJobRunner, JobRunner>();
            serviceRegistration.Register<IJobDefinitionService, JobDefinitionService>(Lifetime.Singleton);
            serviceRegistration.Register<IOptimisticConcurrencyRetryStrategy, OptimisticConcurrencyRetryStrategy>();
            serviceRegistration.Register<IEventUpgradeManager, EventUpgradeManager>(Lifetime.Singleton);
            serviceRegistration.Register<IAggregateFactory, AggregateFactory>();
            serviceRegistration.Register<IReadModelDomainEventApplier, ReadModelDomainEventApplier>();
            serviceRegistration.Register<IDomainEventPublisher, DomainEventPublisher>();
            serviceRegistration.Register<ISerializedCommandPublisher, SerializedCommandPublisher>();
            serviceRegistration.Register<ICommandDefinitionService, CommandDefinitionService>(Lifetime.Singleton);
            serviceRegistration.Register<IDispatchToEventSubscribers, DispatchToEventSubscribers>();
            serviceRegistration.Register<IDomainEventFactory, DomainEventFactory>(Lifetime.Singleton);
            serviceRegistration.Register<ISagaDefinitionService, SagaDefinitionService>(Lifetime.Singleton);
            serviceRegistration.Register<ISagaManager, SagaManager>();
            serviceRegistration.RegisterGeneric(typeof(ISagaProcessor<,,,>), typeof(SagaProcessor<,,,>));
            serviceRegistration.Register<IEventFlowConfiguration>(_ => _eventFlowConfiguration);
            serviceRegistration.RegisterGeneric(typeof(ITransientFaultHandler<>), typeof(TransientFaultHandler<>));
            serviceRegistration.RegisterGeneric(typeof(IReadModelFactory<>), typeof(ReadModelFactory<>), Lifetime.Singleton);
            serviceRegistration.Register<IBootstrap, DefinitionServicesInitilizer>();
            serviceRegistration.Register(_ => ModuleRegistration, Lifetime.Singleton);
            serviceRegistration.Register<ILoadedVersionedTypes>(r => new LoadedVersionedTypes(
                _jobTypes,
                _commandTypes,
                _aggregateEventTypes,
<<<<<<< HEAD
                _sagaTypes),
=======
                _snapshotTypes),
>>>>>>> 829ea60b
                Lifetime.Singleton);
        }

        public IRootResolver CreateResolver(bool validateRegistrations = true)
        {
            return _lazyRegistrationFactory.Value.CreateResolver(validateRegistrations);
        }
    }
}<|MERGE_RESOLUTION|>--- conflicted
+++ resolved
@@ -38,15 +38,12 @@
 using EventFlow.Provided;
 using EventFlow.Queries;
 using EventFlow.ReadStores;
-<<<<<<< HEAD
 using EventFlow.Sagas;
-=======
 using EventFlow.Snapshots;
 using EventFlow.Snapshots.Stores;
 using EventFlow.Snapshots.Stores.InMemory;
 using EventFlow.Snapshots.Stores.Null;
 using EventFlow.Snapshots.Strategies;
->>>>>>> 829ea60b
 using EventFlow.Subscribers;
 
 namespace EventFlow
@@ -228,11 +225,8 @@
                 _jobTypes,
                 _commandTypes,
                 _aggregateEventTypes,
-<<<<<<< HEAD
-                _sagaTypes),
-=======
+                _sagaTypes,
                 _snapshotTypes),
->>>>>>> 829ea60b
                 Lifetime.Singleton);
         }
 
