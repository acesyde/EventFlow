﻿// The MIT License (MIT)
// 
// Copyright (c) 2015-2016 Rasmus Mikkelsen
// Copyright (c) 2015-2016 eBay Software Foundation
// https://github.com/rasmus/EventFlow
// 
// Permission is hereby granted, free of charge, to any person obtaining a copy of
// this software and associated documentation files (the "Software"), to deal in
// the Software without restriction, including without limitation the rights to
// use, copy, modify, merge, publish, distribute, sublicense, and/or sell copies of
// the Software, and to permit persons to whom the Software is furnished to do so,
// subject to the following conditions:
// 
// The above copyright notice and this permission notice shall be included in all
// copies or substantial portions of the Software.
// 
// THE SOFTWARE IS PROVIDED "AS IS", WITHOUT WARRANTY OF ANY KIND, EXPRESS OR
// IMPLIED, INCLUDING BUT NOT LIMITED TO THE WARRANTIES OF MERCHANTABILITY, FITNESS
// FOR A PARTICULAR PURPOSE AND NONINFRINGEMENT. IN NO EVENT SHALL THE AUTHORS OR
// COPYRIGHT HOLDERS BE LIABLE FOR ANY CLAIM, DAMAGES OR OTHER LIABILITY, WHETHER
// IN AN ACTION OF CONTRACT, TORT OR OTHERWISE, ARISING FROM, OUT OF OR IN
// CONNECTION WITH THE SOFTWARE OR THE USE OR OTHER DEALINGS IN THE SOFTWARE.
// 
using System;
using System.Collections.Generic;

namespace EventFlow.Configuration
{
    public interface ILoadedVersionedTypes
    {
        IReadOnlyCollection<Type> Jobs { get; }
        IReadOnlyCollection<Type> Commands { get; }
        IReadOnlyCollection<Type> Events { get; }
<<<<<<< HEAD
        IReadOnlyCollection<Type> Sagas { get; }
=======
        IReadOnlyCollection<Type> SnapshotTypes { get; }
>>>>>>> 829ea60b
    }
}<|MERGE_RESOLUTION|>--- conflicted
+++ resolved
@@ -31,10 +31,7 @@
         IReadOnlyCollection<Type> Jobs { get; }
         IReadOnlyCollection<Type> Commands { get; }
         IReadOnlyCollection<Type> Events { get; }
-<<<<<<< HEAD
         IReadOnlyCollection<Type> Sagas { get; }
-=======
         IReadOnlyCollection<Type> SnapshotTypes { get; }
->>>>>>> 829ea60b
     }
 }