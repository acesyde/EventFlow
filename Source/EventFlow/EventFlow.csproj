﻿<?xml version="1.0" encoding="utf-8"?>
<Project ToolsVersion="12.0" DefaultTargets="Build" xmlns="http://schemas.microsoft.com/developer/msbuild/2003">
  <Import Project="$(MSBuildExtensionsPath)\$(MSBuildToolsVersion)\Microsoft.Common.props" Condition="Exists('$(MSBuildExtensionsPath)\$(MSBuildToolsVersion)\Microsoft.Common.props')" />
  <PropertyGroup>
    <Configuration Condition=" '$(Configuration)' == '' ">Debug</Configuration>
    <Platform Condition=" '$(Platform)' == '' ">AnyCPU</Platform>
    <ProjectGuid>{11131251-778D-4D2E-BDD1-4844A789BCA9}</ProjectGuid>
    <OutputType>Library</OutputType>
    <AppDesignerFolder>Properties</AppDesignerFolder>
    <RootNamespace>EventFlow</RootNamespace>
    <AssemblyName>EventFlow</AssemblyName>
    <TargetFrameworkVersion>v4.5.1</TargetFrameworkVersion>
    <FileAlignment>512</FileAlignment>
  </PropertyGroup>
  <PropertyGroup Condition=" '$(Configuration)|$(Platform)' == 'Debug|AnyCPU' ">
    <DebugSymbols>true</DebugSymbols>
    <DebugType>full</DebugType>
    <Optimize>false</Optimize>
    <OutputPath>bin\Debug\</OutputPath>
    <DefineConstants>DEBUG;TRACE</DefineConstants>
    <ErrorReport>prompt</ErrorReport>
    <WarningLevel>4</WarningLevel>
    <TreatWarningsAsErrors>true</TreatWarningsAsErrors>
  </PropertyGroup>
  <PropertyGroup Condition=" '$(Configuration)|$(Platform)' == 'Release|AnyCPU' ">
    <DebugType>pdbonly</DebugType>
    <Optimize>true</Optimize>
    <OutputPath>bin\Release\</OutputPath>
    <DefineConstants>TRACE</DefineConstants>
    <ErrorReport>prompt</ErrorReport>
    <WarningLevel>4</WarningLevel>
    <TreatWarningsAsErrors>true</TreatWarningsAsErrors>
  </PropertyGroup>
  <ItemGroup>
    <Reference Include="Autofac">
      <HintPath>..\..\packages\Autofac.3.5.2\lib\net40\Autofac.dll</HintPath>
    </Reference>
    <Reference Include="Newtonsoft.Json, Version=6.0.0.0, Culture=neutral, PublicKeyToken=30ad4fe6b2a6aeed, processorArchitecture=MSIL">
      <SpecificVersion>False</SpecificVersion>
      <HintPath>..\..\packages\Newtonsoft.Json.6.0.8\lib\net45\Newtonsoft.Json.dll</HintPath>
    </Reference>
    <Reference Include="System" />
    <Reference Include="System.Configuration" />
    <Reference Include="System.Core" />
    <Reference Include="System.Runtime.Caching" />
    <Reference Include="System.Xml.Linq" />
    <Reference Include="System.Data.DataSetExtensions" />
    <Reference Include="Microsoft.CSharp" />
    <Reference Include="System.Data" />
    <Reference Include="System.Xml" />
  </ItemGroup>
  <ItemGroup>
    <Compile Include="..\SolutionInfo.cs">
      <Link>Properties\SolutionInfo.cs</Link>
    </Compile>
    <Compile Include="Aggregates\AggregateEvent.cs" />
    <Compile Include="Aggregates\AggregateFactory.cs" />
    <Compile Include="Aggregates\Identity.cs" />
    <Compile Include="Aggregates\AggregateRoot.cs" />
    <Compile Include="Aggregates\IAggregateFactory.cs" />
    <Compile Include="Aggregates\IIdentity.cs" />
    <Compile Include="Commands\Command.cs" />
    <Compile Include="CommandBus.cs" />
    <Compile Include="Commands\CommandHandler.cs" />
    <Compile Include="Commands\ICommandHandler.cs" />
    <Compile Include="Configuration\EventFlowConfiguration.cs" />
    <Compile Include="Configuration\IEventFlowConfiguration.cs" />
    <Compile Include="Configuration\IResolverContext.cs" />
    <Compile Include="Configuration\IServiceRegistration.cs" />
    <Compile Include="Configuration\Lifetime.cs" />
    <Compile Include="Configuration\ResolverContext.cs" />
    <Compile Include="Configuration\Registrations\AutofacServiceRegistration.cs" />
    <Compile Include="Configuration\Registrations\AutofacDecorator.cs" />
    <Compile Include="Configuration\Registrations\AutofacResolver.cs" />
    <Compile Include="Configuration\Registrations\AutofacRootResolver.cs" />
    <Compile Include="Configuration\Registrations\AutofacScopeResolver.cs" />
    <Compile Include="Configuration\IRootResolver.cs" />
    <Compile Include="Configuration\IScopeResolver.cs" />
    <Compile Include="Configuration\Registrations\AutofacRegistration.cs" />
    <Compile Include="Core\AsyncLock.cs" />
    <Compile Include="Core\IRetryStrategy.cs" />
    <Compile Include="Core\ITransientFaultHandler.cs" />
    <Compile Include="Core\Label.cs" />
    <Compile Include="Core\ReflectionHelper.cs" />
    <Compile Include="Core\RetryStrategies\IOptimisticConcurrencyRetryStrategy.cs" />
    <Compile Include="Core\RetryStrategies\OptimisticConcurrencyRetryStrategy.cs" />
    <Compile Include="Core\TransientFaultHandler.cs" />
    <Compile Include="EventCaches\Null\NullEventCache.cs" />
    <Compile Include="EventFlowOptions.cs" />
    <Compile Include="Configuration\IResolver.cs" />
    <Compile Include="Core\AsyncHelper.cs" />
    <Compile Include="Core\IJsonSerializer.cs" />
    <Compile Include="Core\JsonSerializer.cs" />
    <Compile Include="Core\Retry.cs" />
    <Compile Include="EventCaches\InMemory\InMemoryEventCache.cs" />
    <Compile Include="EventStores\EventVersionAttribute.cs" />
    <Compile Include="EventCaches\IEventCache.cs" />
    <Compile Include="EventStores\Files\FilesEventStore.cs" />
    <Compile Include="EventStores\Files\FilesEventStoreConfiguration.cs" />
    <Compile Include="EventStores\Files\IFilesEventStoreConfiguration.cs" />
    <Compile Include="EventStores\DomainEventFactory.cs" />
    <Compile Include="EventStores\EventUpgradeManager.cs" />
    <Compile Include="EventStores\GlobalSequenceNumberRange.cs" />
    <Compile Include="EventStores\IDomainEventFactory.cs" />
    <Compile Include="EventStores\IEventUpgradeManager.cs" />
    <Compile Include="EventStores\IEventUpgrader.cs" />
    <Compile Include="Exceptions\DomainError.cs" />
    <Compile Include="Exceptions\NoCommandHandlersException.cs" />
    <Compile Include="Exceptions\OptimisticConcurrencyException.cs" />
    <Compile Include="Exceptions\WrongImplementationException.cs" />
    <Compile Include="Extensions\DictionaryExtensions.cs" />
    <Compile Include="Extensions\EventFlowOptionsCommandExtensions.cs" />
    <Compile Include="Extensions\EventFlowOptionsDefaultExtensions.cs" />
    <Compile Include="Extensions\EventFlowOptionsEventCachesExtensions.cs" />
    <Compile Include="Extensions\EventFlowOptionsEventsExtensions.cs" />
    <Compile Include="Extensions\EventFlowOptionsEventStoresExtensions.cs" />
    <Compile Include="Extensions\EventFlowOptionsEventUpgradersExtensions.cs" />
    <Compile Include="Extensions\EventFlowOptionsMetadataProvidersExtensions.cs" />
    <Compile Include="Extensions\EventFlowOptionsReadStoresExtensions.cs" />
    <Compile Include="Extensions\EventFlowOptionsSubscriberExtensions.cs" />
<<<<<<< HEAD
    <Compile Include="Queries\IQuery.cs" />
    <Compile Include="Queries\IQueryHandler.cs" />
    <Compile Include="Queries\IQueryProcessor.cs" />
    <Compile Include="Queries\QueryProcessor.cs" />
    <Compile Include="ReadStores\InMemory\InMemoryQuery.cs" />
    <Compile Include="ReadStores\InMemory\InMemoryQueryHandler.cs" />
=======
    <Compile Include="ReadStores\ILocateByAggregateId.cs" />
    <Compile Include="ReadStores\IReadModelFactory.cs" />
    <Compile Include="ReadStores\LocateByAggregateId.cs" />
    <Compile Include="ReadStores\IReadModelLocator.cs" />
    <Compile Include="ReadStores\ReadModelFactory.cs" />
    <Compile Include="ReadStores\ReadModelUpdate.cs" />
>>>>>>> 407670fe
    <Compile Include="Subscribers\DispatchToEventSubscribers.cs" />
    <Compile Include="Aggregates\DomainEvent.cs" />
    <Compile Include="EventStores\EventStore.cs" />
    <Compile Include="EventStores\IMetadataProvider.cs" />
    <Compile Include="EventStores\InMemory\InMemoryEventStore.cs" />
    <Compile Include="Extensions\StringBuilderExtensions.cs" />
    <Compile Include="Aggregates\IMetadata.cs" />
    <Compile Include="Logs\ConsoleLog.cs" />
    <Compile Include="Logs\ILog.cs" />
    <Compile Include="Logs\Log.cs" />
    <Compile Include="Aggregates\MetadataKeys.cs" />
    <Compile Include="MetadataProviders\AddEventTypeMetadataProvider.cs" />
    <Compile Include="MetadataProviders\AddMachineNameMetadataProvider.cs" />
    <Compile Include="MetadataProviders\AddGuidMetadataProvider.cs" />
    <Compile Include="ReadStores\InMemory\InMemoryReadModelStore.cs" />
    <Compile Include="ReadStores\InMemory\IInMemoryReadModelStore.cs" />
    <Compile Include="ReadStores\IReadModel.cs" />
    <Compile Include="ReadStores\IReadStoreManager.cs" />
    <Compile Include="ReadStores\ReadModelStore.cs" />
    <Compile Include="ReadStores\ReadStoreManager.cs" />
    <Compile Include="EventStores\SerializedEvent.cs" />
    <Compile Include="EventStores\EventDefinition.cs" />
    <Compile Include="EventStores\EventDefinitionService.cs" />
    <Compile Include="EventStores\EventJsonSerializer.cs" />
    <Compile Include="Aggregates\IAggregateEvent.cs" />
    <Compile Include="Aggregates\IAggregateRoot.cs" />
    <Compile Include="ReadStores\IAmReadModelFor.cs" />
    <Compile Include="Commands\ICommand.cs" />
    <Compile Include="ICommandBus.cs" />
    <Compile Include="EventStores\ICommittedDomainEvent.cs" />
    <Compile Include="Subscribers\DomainEventPublisher.cs" />
    <Compile Include="Subscribers\IDispatchToEventSubscribers.cs" />
    <Compile Include="Aggregates\IDomainEvent.cs" />
    <Compile Include="Aggregates\IEmit.cs" />
    <Compile Include="EventStores\IEventDefinitionService.cs" />
    <Compile Include="EventStores\IEventJsonSerializer.cs" />
    <Compile Include="EventStores\IEventStore.cs" />
    <Compile Include="Subscribers\IDomainEventPublisher.cs" />
    <Compile Include="Subscribers\ISubscribeSynchronousTo.cs" />
    <Compile Include="ReadStores\IReadModelContext.cs" />
    <Compile Include="ReadStores\IReadModelStore.cs" />
    <Compile Include="EventStores\IUncommittedEvent.cs" />
    <Compile Include="Aggregates\Metadata.cs" />
    <Compile Include="Properties\AssemblyInfo.cs" />
    <Compile Include="ReadStores\ReadModelContext.cs" />
    <Compile Include="EventStores\UncommittedEvent.cs" />
    <Compile Include="ValueObjects\SingleValueObject.cs" />
    <Compile Include="ValueObjects\ValueObject.cs" />
  </ItemGroup>
  <ItemGroup>
    <None Include="EventFlow.nuspec" />
    <None Include="packages.config" />
  </ItemGroup>
  <ItemGroup />
  <Import Project="$(MSBuildToolsPath)\Microsoft.CSharp.targets" />
  <!-- To modify your build process, add your task inside one of the targets below and uncomment it. 
       Other similar extension points exist, see Microsoft.Common.targets.
  <Target Name="BeforeBuild">
  </Target>
  <Target Name="AfterBuild">
  </Target>
  -->
</Project><|MERGE_RESOLUTION|>--- conflicted
+++ resolved
@@ -118,21 +118,18 @@
     <Compile Include="Extensions\EventFlowOptionsMetadataProvidersExtensions.cs" />
     <Compile Include="Extensions\EventFlowOptionsReadStoresExtensions.cs" />
     <Compile Include="Extensions\EventFlowOptionsSubscriberExtensions.cs" />
-<<<<<<< HEAD
     <Compile Include="Queries\IQuery.cs" />
     <Compile Include="Queries\IQueryHandler.cs" />
     <Compile Include="Queries\IQueryProcessor.cs" />
     <Compile Include="Queries\QueryProcessor.cs" />
     <Compile Include="ReadStores\InMemory\InMemoryQuery.cs" />
     <Compile Include="ReadStores\InMemory\InMemoryQueryHandler.cs" />
-=======
     <Compile Include="ReadStores\ILocateByAggregateId.cs" />
     <Compile Include="ReadStores\IReadModelFactory.cs" />
     <Compile Include="ReadStores\LocateByAggregateId.cs" />
     <Compile Include="ReadStores\IReadModelLocator.cs" />
     <Compile Include="ReadStores\ReadModelFactory.cs" />
     <Compile Include="ReadStores\ReadModelUpdate.cs" />
->>>>>>> 407670fe
     <Compile Include="Subscribers\DispatchToEventSubscribers.cs" />
     <Compile Include="Aggregates\DomainEvent.cs" />
     <Compile Include="EventStores\EventStore.cs" />
