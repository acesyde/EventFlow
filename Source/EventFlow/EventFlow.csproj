﻿<?xml version="1.0" encoding="utf-8"?>
<Project ToolsVersion="12.0" DefaultTargets="Build" xmlns="http://schemas.microsoft.com/developer/msbuild/2003">
  <Import Project="$(MSBuildExtensionsPath)\$(MSBuildToolsVersion)\Microsoft.Common.props" Condition="Exists('$(MSBuildExtensionsPath)\$(MSBuildToolsVersion)\Microsoft.Common.props')" />
  <PropertyGroup>
    <Configuration Condition=" '$(Configuration)' == '' ">Debug</Configuration>
    <Platform Condition=" '$(Platform)' == '' ">AnyCPU</Platform>
    <ProjectGuid>{11131251-778D-4D2E-BDD1-4844A789BCA9}</ProjectGuid>
    <OutputType>Library</OutputType>
    <AppDesignerFolder>Properties</AppDesignerFolder>
    <RootNamespace>EventFlow</RootNamespace>
    <AssemblyName>EventFlow</AssemblyName>
    <TargetFrameworkVersion>v4.5.1</TargetFrameworkVersion>
    <FileAlignment>512</FileAlignment>
  </PropertyGroup>
  <PropertyGroup Condition=" '$(Configuration)|$(Platform)' == 'Debug|AnyCPU' ">
    <DebugSymbols>true</DebugSymbols>
    <DebugType>full</DebugType>
    <Optimize>false</Optimize>
    <OutputPath>bin\Debug\</OutputPath>
    <DefineConstants>DEBUG;TRACE</DefineConstants>
    <ErrorReport>prompt</ErrorReport>
    <WarningLevel>4</WarningLevel>
    <TreatWarningsAsErrors>true</TreatWarningsAsErrors>
  </PropertyGroup>
  <PropertyGroup Condition=" '$(Configuration)|$(Platform)' == 'Release|AnyCPU' ">
    <DebugType>pdbonly</DebugType>
    <Optimize>true</Optimize>
    <OutputPath>bin\Release\</OutputPath>
    <DefineConstants>TRACE</DefineConstants>
    <ErrorReport>prompt</ErrorReport>
    <WarningLevel>4</WarningLevel>
    <TreatWarningsAsErrors>true</TreatWarningsAsErrors>
  </PropertyGroup>
  <ItemGroup>
    <Reference Include="Autofac">
      <HintPath>..\..\packages\Autofac.3.5.2\lib\net40\Autofac.dll</HintPath>
    </Reference>
    <Reference Include="Newtonsoft.Json, Version=6.0.0.0, Culture=neutral, PublicKeyToken=30ad4fe6b2a6aeed, processorArchitecture=MSIL">
      <SpecificVersion>False</SpecificVersion>
      <HintPath>..\..\packages\Newtonsoft.Json.6.0.8\lib\net45\Newtonsoft.Json.dll</HintPath>
    </Reference>
    <Reference Include="System" />
    <Reference Include="System.Configuration" />
    <Reference Include="System.Core" />
    <Reference Include="System.Runtime.Caching" />
    <Reference Include="System.Xml.Linq" />
    <Reference Include="System.Data.DataSetExtensions" />
    <Reference Include="Microsoft.CSharp" />
    <Reference Include="System.Data" />
    <Reference Include="System.Xml" />
  </ItemGroup>
  <ItemGroup>
    <Compile Include="..\SolutionInfo.cs">
      <Link>Properties\SolutionInfo.cs</Link>
    </Compile>
    <Compile Include="Aggregates\AggregateEvent.cs" />
    <Compile Include="Aggregates\AggregateFactory.cs" />
    <Compile Include="Aggregates\AggregateRoot.cs" />
    <Compile Include="Aggregates\IAggregateFactory.cs" />
    <Compile Include="Commands\Command.cs" />
    <Compile Include="CommandBus.cs" />
    <Compile Include="Configuration\EventFlowConfiguration.cs" />
    <Compile Include="Configuration\IEventFlowConfiguration.cs" />
<<<<<<< HEAD
    <Compile Include="Configuration\IServiceRegistration.cs" />
    <Compile Include="Configuration\Registrations\AutofacServiceRegistration.cs" />
    <Compile Include="Configuration\Registrations\Resolvers\AutofacResolver.cs" />
    <Compile Include="Configuration\Registrations\Resolvers\AutofacRootResolver.cs" />
    <Compile Include="Configuration\Registrations\Resolvers\AutofacScopeResolver.cs" />
=======
    <Compile Include="Configuration\IResolverContext.cs" />
    <Compile Include="Configuration\Resolvers\AutofacInitialization.cs" />
    <Compile Include="Configuration\Resolvers\AutofacResolver.cs" />
    <Compile Include="Configuration\Resolvers\AutofacResolverContext.cs" />
    <Compile Include="Configuration\Resolvers\AutofacRootResolver.cs" />
    <Compile Include="Configuration\Resolvers\AutofacScopeResolver.cs" />
>>>>>>> 6b55036e
    <Compile Include="Configuration\IRootResolver.cs" />
    <Compile Include="Configuration\IScopeResolver.cs" />
    <Compile Include="Configuration\Registrations\Registration.cs" />
    <Compile Include="Core\AsyncLock.cs" />
    <Compile Include="EventCaches\Null\NullEventCache.cs" />
    <Compile Include="EventFlowOptions.cs" />
    <Compile Include="Configuration\IResolver.cs" />
    <Compile Include="Core\AsyncHelper.cs" />
    <Compile Include="Core\IJsonSerializer.cs" />
    <Compile Include="Core\JsonSerializer.cs" />
    <Compile Include="Core\Retry.cs" />
    <Compile Include="EventCaches\InMemory\InMemoryEventCache.cs" />
    <Compile Include="EventStores\EventVersionAttribute.cs" />
    <Compile Include="EventCaches\IEventCache.cs" />
    <Compile Include="EventStores\Files\FilesEventStore.cs" />
    <Compile Include="EventStores\Files\FilesEventStoreConfiguration.cs" />
    <Compile Include="EventStores\Files\IFilesEventStoreConfiguration.cs" />
    <Compile Include="EventStores\DomainEventFactory.cs" />
    <Compile Include="EventStores\EventUpgradeManager.cs" />
    <Compile Include="EventStores\IDomainEventFactory.cs" />
    <Compile Include="EventStores\IEventUpgradeManager.cs" />
    <Compile Include="EventStores\IEventUpgrader.cs" />
    <Compile Include="Exceptions\DomainError.cs" />
    <Compile Include="Exceptions\OptimisticConcurrencyException.cs" />
    <Compile Include="Exceptions\WrongImplementationException.cs" />
    <Compile Include="Extensions\ContainerExtensions.cs" />
    <Compile Include="Extensions\EventFlowOptionsEventCachesExtensions.cs" />
    <Compile Include="Extensions\EventFlowOptionsEventsExtensions.cs" />
    <Compile Include="Extensions\EventFlowOptionsEventStoresExtensions.cs" />
    <Compile Include="Extensions\EventFlowOptionsEventUpgradersExtensions.cs" />
    <Compile Include="Extensions\EventFlowOptionsMetadataProvidersExtensions.cs" />
    <Compile Include="Extensions\EventFlowOptionsReadStoresExtensions.cs" />
    <Compile Include="Subscribers\DispatchToEventSubscribers.cs" />
    <Compile Include="Aggregates\DomainEvent.cs" />
    <Compile Include="EventStores\EventStore.cs" />
    <Compile Include="EventStores\IMetadataProvider.cs" />
    <Compile Include="EventStores\InMemory\InMemoryEventStore.cs" />
    <Compile Include="Extensions\StringBuilderExtensions.cs" />
    <Compile Include="Aggregates\IMetadata.cs" />
    <Compile Include="Logs\ConsoleLog.cs" />
    <Compile Include="Logs\ILog.cs" />
    <Compile Include="Logs\Log.cs" />
    <Compile Include="Aggregates\MetadataKeys.cs" />
    <Compile Include="MetadataProviders\AddEventTypeMetadataProvider.cs" />
    <Compile Include="MetadataProviders\AddMachineNameMetadataProvider.cs" />
    <Compile Include="MetadataProviders\AddGuidMetadataProvider.cs" />
    <Compile Include="ReadStores\InMemory\InMemoryReadModelStore.cs" />
    <Compile Include="ReadStores\InMemory\IInMemoryReadModelStore.cs" />
    <Compile Include="ReadStores\IReadModel.cs" />
    <Compile Include="ReadStores\IReadStoreManager.cs" />
    <Compile Include="ReadStores\ReadModelStore.cs" />
    <Compile Include="ReadStores\ReadStoreManager.cs" />
    <Compile Include="EventStores\SerializedEvent.cs" />
    <Compile Include="EventStores\EventDefinition.cs" />
    <Compile Include="EventStores\EventDefinitionService.cs" />
    <Compile Include="EventStores\EventJsonSerializer.cs" />
    <Compile Include="Aggregates\IAggregateEvent.cs" />
    <Compile Include="Aggregates\IAggregateRoot.cs" />
    <Compile Include="ReadStores\IAmReadModelFor.cs" />
    <Compile Include="Commands\ICommand.cs" />
    <Compile Include="ICommandBus.cs" />
    <Compile Include="EventStores\ICommittedDomainEvent.cs" />
    <Compile Include="Subscribers\DomainEventPublisher.cs" />
    <Compile Include="Subscribers\IDispatchToEventSubscribers.cs" />
    <Compile Include="Aggregates\IDomainEvent.cs" />
    <Compile Include="Aggregates\IEmit.cs" />
    <Compile Include="EventStores\IEventDefinitionService.cs" />
    <Compile Include="EventStores\IEventJsonSerializer.cs" />
    <Compile Include="EventStores\IEventStore.cs" />
    <Compile Include="Subscribers\IDomainEventPublisher.cs" />
    <Compile Include="Subscribers\ISubscribeSynchronousTo.cs" />
    <Compile Include="ReadStores\IReadModelContext.cs" />
    <Compile Include="ReadStores\IReadModelStore.cs" />
    <Compile Include="EventStores\IUncommittedEvent.cs" />
    <Compile Include="Aggregates\Metadata.cs" />
    <Compile Include="Properties\AssemblyInfo.cs" />
    <Compile Include="ReadStores\ReadModelContext.cs" />
    <Compile Include="EventStores\UncommittedEvent.cs" />
  </ItemGroup>
  <ItemGroup>
    <None Include="EventFlow.nuspec" />
    <None Include="packages.config" />
  </ItemGroup>
  <Import Project="$(MSBuildToolsPath)\Microsoft.CSharp.targets" />
  <!-- To modify your build process, add your task inside one of the targets below and uncomment it. 
       Other similar extension points exist, see Microsoft.Common.targets.
  <Target Name="BeforeBuild">
  </Target>
  <Target Name="AfterBuild">
  </Target>
  -->
</Project><|MERGE_RESOLUTION|>--- conflicted
+++ resolved
@@ -61,20 +61,13 @@
     <Compile Include="CommandBus.cs" />
     <Compile Include="Configuration\EventFlowConfiguration.cs" />
     <Compile Include="Configuration\IEventFlowConfiguration.cs" />
-<<<<<<< HEAD
+    <Compile Include="Configuration\IResolverContext.cs" />
     <Compile Include="Configuration\IServiceRegistration.cs" />
+    <Compile Include="Configuration\Registrations\AutofacResolverContext.cs" />
     <Compile Include="Configuration\Registrations\AutofacServiceRegistration.cs" />
     <Compile Include="Configuration\Registrations\Resolvers\AutofacResolver.cs" />
     <Compile Include="Configuration\Registrations\Resolvers\AutofacRootResolver.cs" />
     <Compile Include="Configuration\Registrations\Resolvers\AutofacScopeResolver.cs" />
-=======
-    <Compile Include="Configuration\IResolverContext.cs" />
-    <Compile Include="Configuration\Resolvers\AutofacInitialization.cs" />
-    <Compile Include="Configuration\Resolvers\AutofacResolver.cs" />
-    <Compile Include="Configuration\Resolvers\AutofacResolverContext.cs" />
-    <Compile Include="Configuration\Resolvers\AutofacRootResolver.cs" />
-    <Compile Include="Configuration\Resolvers\AutofacScopeResolver.cs" />
->>>>>>> 6b55036e
     <Compile Include="Configuration\IRootResolver.cs" />
     <Compile Include="Configuration\IScopeResolver.cs" />
     <Compile Include="Configuration\Registrations\Registration.cs" />
