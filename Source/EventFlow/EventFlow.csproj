--- conflicted
+++ resolved
@@ -21,315 +21,10 @@
     <PackageReleaseNotes>UPDATED BY BUILD</PackageReleaseNotes>    
   </PropertyGroup>
   <ItemGroup>
-<<<<<<< HEAD
-    <Compile Include="..\SolutionInfo.cs">
-      <Link>Properties\SolutionInfo.cs</Link>
-    </Compile>
-    <Compile Include="Aggregates\AggregateEvent.cs" />
-    <Compile Include="Aggregates\AggregateName.cs" />
-    <Compile Include="Aggregates\AggregateNameAttribute.cs" />
-    <Compile Include="Aggregates\AggregateState.cs" />
-    <Compile Include="Aggregates\AggregateStore.cs" />
-    <Compile Include="Aggregates\EventId.cs" />
-    <Compile Include="Aggregates\IAggregateName.cs" />
-    <Compile Include="Aggregates\IAggregateStore.cs" />
-    <Compile Include="Aggregates\IApply.cs" />
-    <Compile Include="Aggregates\IEventId.cs" />
-    <Compile Include="Core\Caching\Cache.cs" />
-    <Compile Include="Core\Caching\CacheKey.cs" />
-    <Compile Include="Core\Caching\DictionaryMemoryCache.cs" />
-    <Compile Include="Core\Caching\IMemoryCache.cs" />
-    <Compile Include="Core\Caching\MemoryCache.cs" />
-    <Compile Include="Core\DisposableAction.cs" />
-    <Compile Include="Commands\CommandScheduler.cs" />
-    <Compile Include="Commands\ICommandScheduler.cs" />
-    <Compile Include="Core\FileSystem.cs" />
-    <Compile Include="Core\IFileSystem.cs" />
-    <Compile Include="Core\IoC\Factories\ConstructorFactory.cs" />
-    <Compile Include="Core\IoC\Factories\GenericFactory.cs" />
-    <Compile Include="Core\IoC\Factories\LambdaFactory.cs" />
-    <Compile Include="Core\IoC\EventFlowIoCResolver.cs" />
-    <Compile Include="Core\IoC\EventFlowIoCServiceRegistration.cs" />
-    <Compile Include="Core\IoC\IFactory.cs" />
-    <Compile Include="Core\IoC\Registration.cs" />
-    <Compile Include="Core\IoC\ServiceRegistration.cs" />
-    <Compile Include="Core\ITaskRunner.cs" />
-    <Compile Include="Core\TaskRunner.cs" />
-    <Compile Include="EventArchives\EventArchive.cs" />
-    <Compile Include="EventArchives\EventArchiveDetails.cs" />
-    <Compile Include="EventArchives\EventArchiveStreamFormatter.cs" />
-    <Compile Include="EventArchives\Files\FileEventArchiveConfiguration.cs" />
-    <Compile Include="EventArchives\Files\IFileEventArchiveConfiguration.cs" />
-    <Compile Include="EventArchives\IEventArchive.cs" />
-    <Compile Include="EventArchives\IEventArchivePersistance.cs" />
-    <Compile Include="EventArchives\IEventArchiveStreamFormatter.cs" />
-    <Compile Include="EventArchives\Null\NullEventArchivePersistance.cs" />
-    <Compile Include="EventArchives\Files\FileEventArchivePersistance.cs" />
-    <Compile Include="Extensions\AggregateStoreExtensions.cs" />
-    <Compile Include="Extensions\EventFlowOptionsMemoryCacheExtensions.cs" />
-    <Compile Include="Provided\Jobs\ArchiveEventsJob.cs" />
-    <Compile Include="Provided\Specifications\ExpressionSpecification.cs" />
-    <Compile Include="Sagas\ISaga.cs" />
-    <Compile Include="Sagas\ISagaContext.cs" />
-    <Compile Include="Sagas\ISagaErrorHandler.cs" />
-    <Compile Include="Sagas\ISagaStore.cs" />
-    <Compile Include="Sagas\AggregateSagas\SagaAggregateStore.cs" />
-    <Compile Include="Sagas\SagaContext.cs" />
-    <Compile Include="Sagas\SagaErrorHandler.cs" />
-    <Compile Include="Sagas\SagaState.cs" />
-    <Compile Include="Extensions\CommandBusExtensions.cs" />
-    <Compile Include="Extensions\EventStoreExtensions.cs" />
-    <Compile Include="Snapshots\ISnapshotAggregateRoot.cs" />
-    <Compile Include="Snapshots\SnapshotAggregateRoot.cs" />
-    <Compile Include="Commands\CommandDefinition.cs" />
-    <Compile Include="Commands\CommandDefinitionService.cs" />
-    <Compile Include="Commands\CommandId.cs" />
-    <Compile Include="Commands\CommandVersionAttribute.cs" />
-    <Compile Include="Commands\DistinctCommand.cs" />
-    <Compile Include="Commands\ICommandDefinitionService.cs" />
-    <Compile Include="Commands\ISerializedCommandPublisher.cs" />
-    <Compile Include="Commands\SerializedCommandPublisher.cs" />
-    <Compile Include="Configuration\Bootstraps\DefinitionServicesInitilizer.cs" />
-    <Compile Include="Configuration\IBootstrap.cs" />
-    <Compile Include="Configuration\ILoadedVersionedTypes.cs" />
-    <Compile Include="Configuration\IModule.cs" />
-    <Compile Include="Configuration\IModuleRegistration.cs" />
-    <Compile Include="Configuration\LoadedVersionedTypes.cs" />
-    <Compile Include="Configuration\ModuleRegistration.cs" />
-    <Compile Include="Configuration\Decorators\IDecoratorService.cs" />
-    <Compile Include="Configuration\Decorators\DecoratorService.cs" />
-    <Compile Include="Core\CircularBuffer.cs" />
-    <Compile Include="Core\Identity.cs" />
-    <Compile Include="Aggregates\AggregateRoot.cs" />
-    <Compile Include="Aggregates\IAggregateFactory.cs" />
-    <Compile Include="Aggregates\IEventApplier.cs" />
-    <Compile Include="Core\IIdentity.cs" />
-    <Compile Include="Commands\Command.cs" />
-    <Compile Include="CommandBus.cs" />
-    <Compile Include="Commands\CommandHandler.cs" />
-    <Compile Include="Commands\ICommandHandler.cs" />
-    <Compile Include="Commands\ICommandId.cs" />
-    <Compile Include="Configuration\EventFlowConfiguration.cs" />
-    <Compile Include="Configuration\IEventFlowConfiguration.cs" />
-    <Compile Include="Configuration\IResolverContext.cs" />
-    <Compile Include="Configuration\IServiceRegistration.cs" />
-    <Compile Include="Configuration\Lifetime.cs" />
-    <Compile Include="Aggregates\AggregateFactory.cs" />
-    <Compile Include="Configuration\ResolverContext.cs" />
-    <Compile Include="Configuration\IRootResolver.cs" />
-    <Compile Include="Configuration\IScopeResolver.cs" />
-    <Compile Include="Core\AsyncLock.cs" />
-    <Compile Include="Core\GuidFactories.cs" />
-    <Compile Include="Core\IMetadataContainer.cs" />
-    <Compile Include="Core\IRetryStrategy.cs" />
-    <Compile Include="Core\ISourceId.cs" />
-    <Compile Include="Core\ITransientFaultHandler.cs" />
-    <Compile Include="Core\Label.cs" />
-    <Compile Include="Core\MetadataContainer.cs" />
-    <Compile Include="Core\ReflectionHelper.cs" />
-    <Compile Include="Core\RetryDelay.cs" />
-    <Compile Include="Core\RetryStrategies\IOptimisticConcurrencyRetryStrategy.cs" />
-    <Compile Include="Core\RetryStrategies\OptimisticConcurrencyRetryStrategy.cs" />
-    <Compile Include="Core\SourceId.cs" />
-    <Compile Include="Core\TransientFaultHandler.cs" />
-    <Compile Include="Core\VersionedTypes\IVersionedType.cs" />
-    <Compile Include="Core\VersionedTypes\IVersionedTypeDefinitionService.cs" />
-    <Compile Include="Core\VersionedTypes\IVersionedTypeUpgrader.cs" />
-    <Compile Include="Core\VersionedTypes\IVersionedTypeUpgradeService.cs" />
-    <Compile Include="Core\VersionedTypes\VersionedTypeAttribute.cs" />
-    <Compile Include="Core\VersionedTypes\VersionedTypeUpgradeService.cs" />
-    <Compile Include="Entities\Entity.cs" />
-    <Compile Include="Entities\IEntity.cs" />
-    <Compile Include="EventFlowOptions.cs" />
-    <Compile Include="Configuration\IResolver.cs" />
-    <Compile Include="Core\AsyncHelper.cs" />
-    <Compile Include="Core\IJsonSerializer.cs" />
-    <Compile Include="Core\JsonSerializer.cs" />
-    <Compile Include="Core\Retry.cs" />
-    <Compile Include="EventStores\AllCommittedEventsPage.cs" />
-    <Compile Include="EventStores\AllEventsPage.cs" />
-    <Compile Include="Core\VersionedTypes\VersionedTypeDefinitionService.cs" />
-    <Compile Include="EventStores\EventDefinition.cs" />
-    <Compile Include="EventStores\EventVersionAttribute.cs" />
-    <Compile Include="EventStores\Files\FilesEventLocator.cs" />
-    <Compile Include="EventStores\Files\FilesEventPersistence.cs" />
-    <Compile Include="EventStores\Files\FilesEventStoreConfiguration.cs" />
-    <Compile Include="EventStores\Files\IFilesEventLocator.cs" />
-    <Compile Include="EventStores\Files\IFilesEventStoreConfiguration.cs" />
-    <Compile Include="EventStores\DomainEventFactory.cs" />
-    <Compile Include="EventStores\EventUpgradeManager.cs" />
-    <Compile Include="EventStores\GlobalPosition.cs" />
-    <Compile Include="EventStores\IDomainEventFactory.cs" />
-    <Compile Include="EventStores\IEventPersistence.cs" />
-    <Compile Include="EventStores\IEventUpgradeManager.cs" />
-    <Compile Include="EventStores\IEventUpgrader.cs" />
-    <Compile Include="Snapshots\ISnapshotUpgrader.cs" />
-    <Compile Include="Snapshots\Stores\InMemory\InMemorySnapshotPersistence.cs" />
-    <Compile Include="Snapshots\CommittedSnapshot.cs" />
-    <Compile Include="Snapshots\ISnapshotSerilizer.cs" />
-    <Compile Include="Snapshots\ISnapshotMetadata.cs" />
-    <Compile Include="Snapshots\Stores\ISnapshotPersistence.cs" />
-    <Compile Include="Snapshots\ISnapshotUpgradeService.cs" />
-    <Compile Include="Snapshots\SerializedSnapshot.cs" />
-    <Compile Include="Snapshots\SnapshotContainer.cs" />
-    <Compile Include="Snapshots\SnapshotSerilizer.cs" />
-    <Compile Include="Snapshots\SnapshotMetadata.cs" />
-    <Compile Include="Snapshots\SnapshotMetadataKeys.cs" />
-    <Compile Include="Snapshots\Stores\Null\NullSnapshotPersistence.cs" />
-    <Compile Include="Snapshots\SnapshotStore.cs" />
-    <Compile Include="EventStores\ISerializedEvent.cs" />
-    <Compile Include="Snapshots\ISnapshot.cs" />
-    <Compile Include="Snapshots\ISnapshotDefinitionService.cs" />
-    <Compile Include="Snapshots\ISnapshotStore.cs" />
-    <Compile Include="Snapshots\SnapshotDefinition.cs" />
-    <Compile Include="Snapshots\SnapshotUpgradeService.cs" />
-    <Compile Include="Snapshots\SnapshotVersionAttribute.cs" />
-    <Compile Include="Snapshots\SnapshotDefinitionService.cs" />
-    <Compile Include="Exceptions\DomainError.cs" />
-    <Compile Include="Exceptions\DuplicateOperationException.cs" />
-    <Compile Include="Exceptions\MetadataKeyNotFoundException.cs" />
-    <Compile Include="Exceptions\MetadataParseException.cs" />
-    <Compile Include="Exceptions\NoCommandHandlersException.cs" />
-    <Compile Include="Exceptions\OptimisticConcurrencyException.cs" />
-    <Compile Include="Exceptions\UnknownJobException.cs" />
-    <Compile Include="Extensions\DateTimeOffsetExtensions.cs" />
-    <Compile Include="Extensions\DictionaryExtensions.cs" />
-    <Compile Include="Extensions\DisposableExtensions.cs" />
-    <Compile Include="Extensions\EventFlowOptionsAggregatesExtensions.cs" />
-    <Compile Include="Extensions\EventFlowOptionsCommandExtensions.cs" />
-    <Compile Include="Extensions\EventFlowOptionsCommandHandlerExtensions.cs" />
-    <Compile Include="Extensions\EventFlowOptionsDefaultExtensions.cs" />
-    <Compile Include="Extensions\EventFlowOptionsEventsExtensions.cs" />
-    <Compile Include="Extensions\EventFlowOptionsEventStoresExtensions.cs" />
-    <Compile Include="Extensions\EventFlowOptionsEventUpgradersExtensions.cs" />
-    <Compile Include="Extensions\EventFlowOptionsSnapshotExtensions.cs" />
-    <Compile Include="Extensions\EventFlowOptionsJobExtensions.cs" />
-    <Compile Include="Extensions\EventFlowOptionsMetadataProvidersExtensions.cs" />
-    <Compile Include="Extensions\EventFlowOptionsReadStoresExtensions.cs" />
-    <Compile Include="Extensions\EventFlowOptionsSagasExtensions.cs" />
-    <Compile Include="Extensions\EventFlowOptionsSubscriberExtensions.cs" />
-    <Compile Include="Extensions\EventFlowOptionsQueriesExtensions.cs" />
-    <Compile Include="Extensions\IdentityExtensions.cs" />
-    <Compile Include="Extensions\ResolverExtensions.cs" />
-    <Compile Include="Extensions\SourceIdExtensions.cs" />
-    <Compile Include="Extensions\SpecificationExtensions.cs" />
-    <Compile Include="Extensions\StringExtensions.cs" />
-    <Compile Include="Extensions\TypeExtensions.cs" />
-    <Compile Include="IEventFlowOptions.cs" />
-    <Compile Include="Jobs\IJobId.cs" />
-    <Compile Include="Jobs\JobId.cs" />
-    <Compile Include="Provided\Jobs\PublishCommandJob.cs" />
-    <Compile Include="Jobs\IJob.cs" />
-    <Compile Include="Jobs\IJobDefinitionService.cs" />
-    <Compile Include="Jobs\IJobRunner.cs" />
-    <Compile Include="Jobs\IJobScheduler.cs" />
-    <Compile Include="Jobs\JobDefinition.cs" />
-    <Compile Include="Jobs\JobDefinitionService.cs" />
-    <Compile Include="Jobs\JobRunner.cs" />
-    <Compile Include="Jobs\InstantJobScheduler.cs" />
-    <Compile Include="Jobs\JobVersionAttribute.cs" />
-    <Compile Include="Logs\NullLog.cs" />
-    <Compile Include="Provided\ProvidedJobsConfigurationModule.cs" />
-    <Compile Include="Provided\Specifications\AggregateIsNewSpecification.cs" />
-    <Compile Include="Provided\Specifications\AndSpeficication.cs" />
-    <Compile Include="Provided\Specifications\NotSpecification.cs" />
-    <Compile Include="Provided\Specifications\OrSpecification.cs" />
-    <Compile Include="Provided\Specifications\AllSpecification.cs" />
-    <Compile Include="Provided\Specifications\AtLeastSpecification.cs" />
-    <Compile Include="Queries\IQuery.cs" />
-    <Compile Include="Queries\IQueryHandler.cs" />
-    <Compile Include="Queries\IQueryProcessor.cs" />
-    <Compile Include="Queries\QueryProcessor.cs" />
-    <Compile Include="Queries\ReadModelByIdQuery.cs" />
-    <Compile Include="ReadStores\InMemory\IInMemoryReadStore.cs" />
-    <Compile Include="ReadStores\InMemory\InMemoryReadStore.cs" />
-    <Compile Include="ReadStores\InMemory\Queries\InMemoryQuery.cs" />
-    <Compile Include="ReadStores\InMemory\InMemoryQueryHandler.cs" />
-    <Compile Include="ReadStores\IReadModelDomainEventApplier.cs" />
-    <Compile Include="ReadStores\IReadModelFactory.cs" />
-    <Compile Include="ReadStores\IReadModelPopulator.cs" />
-    <Compile Include="ReadStores\IReadModelStore.cs" />
-    <Compile Include="ReadStores\IReadStoreManager.cs" />
-    <Compile Include="ReadStores\IReadModelLocator.cs" />
-    <Compile Include="ReadStores\ReadModelDomainEventApplier.cs" />
-    <Compile Include="ReadStores\MultipleAggregateReadStoreManager.cs" />
-    <Compile Include="ReadStores\ReadModelEnvelope.cs" />
-    <Compile Include="ReadStores\ReadModelFactory.cs" />
-    <Compile Include="ReadStores\ReadModelPopulator.cs" />
-    <Compile Include="ReadStores\ReadModelStore.cs" />
-    <Compile Include="ReadStores\ReadModelUpdate.cs" />
-    <Compile Include="ReadStores\ReadStoreManager.cs" />
-    <Compile Include="ReadStores\SingleAggregateReadStoreManager.cs" />
-    <Compile Include="Sagas\ISagaUpdater.cs" />
-    <Compile Include="Sagas\SagaUpdater.cs" />
-    <Compile Include="Sagas\SagaDetails.cs" />
-    <Compile Include="Snapshots\Strategies\ISnapshotStrategy.cs" />
-    <Compile Include="Snapshots\Strategies\SnapshotEveryFewVersionsStrategy.cs" />
-    <Compile Include="Snapshots\Strategies\SnapshotRandomlyStrategy.cs" />
-    <Compile Include="Specifications\ISpecification.cs" />
-    <Compile Include="Specifications\Specification.cs" />
-    <Compile Include="Sagas\AggregateSagas\IAggregateSaga.cs" />
-    <Compile Include="Sagas\ISagaDefinitionService.cs" />
-    <Compile Include="Sagas\ISagaId.cs" />
-    <Compile Include="Sagas\ISagaLocator.cs" />
-    <Compile Include="Sagas\IDispatchToSagas.cs" />
-    <Compile Include="Sagas\ISagaHandles.cs" />
-    <Compile Include="Sagas\ISagaIsStartedBy.cs" />
-    <Compile Include="Sagas\AggregateSagas\AggregateSaga.cs" />
-    <Compile Include="Sagas\SagaDefinitionService.cs" />
-    <Compile Include="Sagas\DispatchToSagas.cs" />
-    <Compile Include="Subscribers\DispatchToEventSubscribers.cs" />
-    <Compile Include="Aggregates\DomainEvent.cs" />
-    <Compile Include="EventStores\EventStoreBase.cs" />
-    <Compile Include="EventStores\IMetadataProvider.cs" />
-    <Compile Include="EventStores\InMemory\InMemoryEventPersistence.cs" />
-    <Compile Include="Extensions\StringBuilderExtensions.cs" />
-    <Compile Include="Aggregates\IMetadata.cs" />
-    <Compile Include="Logs\ConsoleLog.cs" />
-    <Compile Include="Logs\ILog.cs" />
-    <Compile Include="Logs\Log.cs" />
-    <Compile Include="Aggregates\MetadataKeys.cs" />
-    <Compile Include="MetadataProviders\AddEventTypeMetadataProvider.cs" />
-    <Compile Include="MetadataProviders\AddMachineNameMetadataProvider.cs" />
-    <Compile Include="MetadataProviders\AddGuidMetadataProvider.cs" />
-    <Compile Include="ReadStores\IReadModel.cs" />
-    <Compile Include="EventStores\SerializedEvent.cs" />
-    <Compile Include="Core\VersionedTypes\VersionedTypeDefinition.cs" />
-    <Compile Include="EventStores\EventDefinitionService.cs" />
-    <Compile Include="EventStores\EventJsonSerializer.cs" />
-    <Compile Include="Aggregates\IAggregateEvent.cs" />
-    <Compile Include="Aggregates\IAggregateRoot.cs" />
-    <Compile Include="ReadStores\IAmReadModelFor.cs" />
-    <Compile Include="Commands\ICommand.cs" />
-    <Compile Include="ICommandBus.cs" />
-    <Compile Include="EventStores\ICommittedDomainEvent.cs" />
-    <Compile Include="Subscribers\DomainEventPublisher.cs" />
-    <Compile Include="Subscribers\IDispatchToEventSubscribers.cs" />
-    <Compile Include="Aggregates\IDomainEvent.cs" />
-    <Compile Include="Aggregates\IEmit.cs" />
-    <Compile Include="EventStores\IEventDefinitionService.cs" />
-    <Compile Include="EventStores\IEventJsonSerializer.cs" />
-    <Compile Include="EventStores\IEventStore.cs" />
-    <Compile Include="Subscribers\IDomainEventPublisher.cs" />
-    <Compile Include="Subscribers\ISubscribeAsynchronousTo.cs" />
-    <Compile Include="Subscribers\ISubscribeSynchronousTo.cs" />
-    <Compile Include="ReadStores\IReadModelContext.cs" />
-    <Compile Include="EventStores\IUncommittedEvent.cs" />
-    <Compile Include="Aggregates\Metadata.cs" />
-    <Compile Include="Properties\AssemblyInfo.cs" />
-    <Compile Include="ReadStores\ReadModelContext.cs" />
-    <Compile Include="EventStores\UncommittedEvent.cs" />
-    <Compile Include="Subscribers\ISubscribeSynchronousToAll.cs" />
-    <Compile Include="ValueObjects\ISingleValueObject.cs" />
-    <Compile Include="ValueObjects\SingleValueObject.cs" />
-    <Compile Include="ValueObjects\SingleValueObjectConverter.cs" />
-    <Compile Include="ValueObjects\ValueObject.cs" />
-=======
     <PackageReference Include="Newtonsoft.Json" Version="10.0.2" />
     <PackageReference Include="JetBrains.Annotations" Version="10.4.0">
       <PrivateAssets>All</PrivateAssets>
     </PackageReference>
->>>>>>> 252443da
   </ItemGroup>
   <ItemGroup>
     <Reference Include="Microsoft.CSharp" />
