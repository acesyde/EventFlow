﻿// The MIT License (MIT)
//
// Copyright (c) 2015 Rasmus Mikkelsen
// https://github.com/rasmus/EventFlow
//
// Permission is hereby granted, free of charge, to any person obtaining a copy of
// this software and associated documentation files (the "Software"), to deal in
// the Software without restriction, including without limitation the rights to
// use, copy, modify, merge, publish, distribute, sublicense, and/or sell copies of
// the Software, and to permit persons to whom the Software is furnished to do so,
// subject to the following conditions:
//
// The above copyright notice and this permission notice shall be included in all
// copies or substantial portions of the Software.
//
// THE SOFTWARE IS PROVIDED "AS IS", WITHOUT WARRANTY OF ANY KIND, EXPRESS OR
// IMPLIED, INCLUDING BUT NOT LIMITED TO THE WARRANTIES OF MERCHANTABILITY, FITNESS
// FOR A PARTICULAR PURPOSE AND NONINFRINGEMENT. IN NO EVENT SHALL THE AUTHORS OR
// COPYRIGHT HOLDERS BE LIABLE FOR ANY CLAIM, DAMAGES OR OTHER LIABILITY, WHETHER
// IN AN ACTION OF CONTRACT, TORT OR OTHERWISE, ARISING FROM, OUT OF OR IN
// CONNECTION WITH THE SOFTWARE OR THE USE OR OTHER DEALINGS IN THE SOFTWARE.

using System;
using System.Collections.Generic;
using System.Linq;
<<<<<<< HEAD
using EventFlow.TestHelpers.Aggregates.Test;
=======
using EventFlow.Core;
>>>>>>> d2095354
using Moq;
using NUnit.Framework;
using Ploeh.AutoFixture;
using Ploeh.AutoFixture.AutoMoq;

namespace EventFlow.TestHelpers
{
    public abstract class Test
    {
        protected IFixture Fixture { get; private set; }

        [SetUp]
        public void SetUpTest()
        {
            Fixture = new Fixture().Customize(new AutoMoqCustomization());
<<<<<<< HEAD
            Fixture.Customize<TestId>(x => x.FromFactory(() => TestId.New));
=======
            Fixture.Customize<Label>(s => s.FromFactory(() => Label.Named(string.Format("label-{0}", Guid.NewGuid().ToString().ToLowerInvariant()))));
>>>>>>> d2095354
        }

        protected T A<T>()
        {
            return Fixture.Create<T>();
        }

        protected List<T> Many<T>(int count = 3)
        {
            return Fixture.CreateMany<T>(count).ToList();
        }

        protected Mock<T> InjectMock<T>()
            where T : class
        {
            var mock = new Mock<T>();
            Fixture.Inject(mock.Object);
            return mock;
        }

        protected Mock<Func<T>> CreateFailingFunction<T>(T result, params Exception[] exceptions)
        {
            var function = new Mock<Func<T>>();
            var exceptionStack = new Stack<Exception>(exceptions.Reverse());
            function
                .Setup(f => f())
                .Returns(() =>
                {
                    if (exceptionStack.Any())
                    {
                        throw exceptionStack.Pop();
                    }
                    return result;
                });
            return function;
        }
    }
}<|MERGE_RESOLUTION|>--- conflicted
+++ resolved
@@ -23,11 +23,8 @@
 using System;
 using System.Collections.Generic;
 using System.Linq;
-<<<<<<< HEAD
 using EventFlow.TestHelpers.Aggregates.Test;
-=======
 using EventFlow.Core;
->>>>>>> d2095354
 using Moq;
 using NUnit.Framework;
 using Ploeh.AutoFixture;
@@ -43,11 +40,8 @@
         public void SetUpTest()
         {
             Fixture = new Fixture().Customize(new AutoMoqCustomization());
-<<<<<<< HEAD
             Fixture.Customize<TestId>(x => x.FromFactory(() => TestId.New));
-=======
             Fixture.Customize<Label>(s => s.FromFactory(() => Label.Named(string.Format("label-{0}", Guid.NewGuid().ToString().ToLowerInvariant()))));
->>>>>>> d2095354
         }
 
         protected T A<T>()
