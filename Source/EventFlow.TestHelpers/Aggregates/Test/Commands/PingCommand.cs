--- conflicted
+++ resolved
@@ -29,16 +29,12 @@
 {
     public class PingCommand : Command<TestAggregate, TestId>
     {
-<<<<<<< HEAD
-        public PingCommand(TestId id) : base (id) { }
-=======
         public PingId PingId { get; private set; }
 
-        public PingCommand(IIdentity id, PingId pingId) : base (id)
+        public PingCommand(TestId id, PingId pingId) : base (id)
         {
             PingId = pingId;
         }
->>>>>>> 9675064b
     }
 
     public class PingCommandHandler : CommandHandler<TestAggregate, TestId, PingCommand>
