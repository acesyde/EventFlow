--- conflicted
+++ resolved
@@ -1,13 +1,10 @@
 init:
   - git config --global core.autocrlf input
 
-version: 0.25.{build}
-<<<<<<< HEAD
+version: 0.26.{build}
 
 before_build:
   - cmd: netsh http add urlacl url=http://+:2113/ user=Everyone
-=======
->>>>>>> 8aa2d1f0
 
 skip_tags: true
 
