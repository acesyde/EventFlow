--- conflicted
+++ resolved
@@ -1,6 +1,14 @@
-<<<<<<< HEAD
-### New in 0.54 (not released yet)
-
+### New in 0.55 (not released yet)
+
+* New: Trigger sagas without the need of any domain events by using
+  `ISagaStore.UpdateAsync(...)`
+* New: .NET standard 2.0 (still supports 1.6) support added to these
+  NuGet packages
+  - EventFlow
+  - EventFlow.Autofac
+  - EventFlow.Elasticsearch
+  - EventFlow.Hangfire
+  - EventFlow.Sql
 * New: Created `AggregateReadStoreManager<,,,>` which is a new read store manager
   for read models that have a 1-to-1 relation with an aggregate. If read models get
   out of sync, or events are applied in different order, events are either fecthed
@@ -10,18 +18,6 @@
   - `UseElasticsearchReadModelFor<,,>`
   - `UseMssqlReadModelFor<,,>`
   - `UseSQLiteReadModelFor<,,>`
-=======
-### New in 0.55 (not released yet)
-
-* New: Trigger sagas without the need of any domain events by using
-  `ISagaStore.UpdateAsync(...)`
-* New: .NET standard 2.0 (still supports 1.6) support added to these
-  NuGet packages
-  - EventFlow
-  - EventFlow.Autofac
-  - EventFlow.Elasticsearch
-  - EventFlow.Hangfire
-  - EventFlow.Sql
 
 ### New in 0.54.3261 (released 2018-02-25)
 
@@ -30,7 +26,6 @@
   sagas
 - New: Added [LibLog](https://github.com/damianh/LibLog), enable by
   calling the `IEventFlowOptions.UseLibLog(...)` extension
->>>>>>> c4f78977
 
 ### New in 0.53.3204 (released 2018-01-25)
 
