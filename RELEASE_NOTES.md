### New in 0.78 (not released yet)

<<<<<<< HEAD
* New: Added .NET Core 3.1 target for the `EventFlow`
  and `EventFlow.EntityFramework` packages
* Updated LibLog provider to support structured logging with NLog 4.5. 
  Reduced memory allocations for log4net-provider.
* Added quoting to the SQL query generator for the column names
=======
* New: Updated LibLog provider to support structured logging with NLog 4.5. 
  Reduced memory allocations for log4net-provider
* New: Made several methods in `AggregateRoot<,>` `virtual` to allow
  easier customization
* Fixed: Added quoting to the SQL query generator for the column names
>>>>>>> 281d226c
```sql
  -- query before the fix
    UPDATE [ReadModel-TestAttributes]
    SET UpdatedTime = @UpdatedTime
    WHERE Id = @Id
  
  -- query after the fix
    UPDATE [ReadModel-TestAttributes]
    SET [UpdatedTime] = @UpdatedTime
    WHERE [Id] = @Id
  ```
* Fixed: Do not log about event upgraders if none is found for an event
* Fixed: Add default `null` predicate to `AddCommands` and `AddJobs`

### New in 0.77.4077 (released 2019-12-10)

* New: The `EventFlow.AspNetCore` NuGet package now has ASP.NET Core 3 support

### New in 0.76.4014 (released 2019-10-19)

* New: Mongo DB read model store Queryable:
  ```csharp
  MongoDbReadModelStore readModelStore;
  IQueryable<TReadModel> queryable = readModelStore.AsQueryable();
  ```
* New: Moved publish of messages in `RabbitMqPublisher` to a new virtual
  method to ease reuse and customization
* Fixed: MongoDB read models no longer has the `new()` generic requirement,
  which aligns read model requirements with the rest of EventFlow

### New in 0.75.3970 (released 2019-09-12)

* Fix: When deserializing the JSON value `"null"` into a struct value like
  `int`, the `SingleValueObjectConverter` threw an exception instead of
  merely returning `null` representing an absent `SingleValueObject<int>` value

### New in 0.74.3948 (released 2019-07-01)

* Breaking: Renamed `AspNetCoreEventFlowOptions.AddMetadataProviders()` 
  to `AddDefaultMetadataProviders()` and made `AddUserClaimsMetadata` opt-in
  in order to prevent policy issues. 
* Fix: Allow explicit implementations of `IEmit<>` in aggregate roots
* Fix: Using `.AddAspNetCore()` with defaults now doesn't throw a DI
  exception.

### New in 0.73.3933 (released 2019-06-11)

* New: Configure JSON serialization: 
  ```csharp
  EventFlowOptions.New.
    .ConfigureJson(json => json
      .AddSingleValueObjects()
      .AddConverter<SomeConverter>()
    )
  ```
* New: ASP.NET Core enhancements:
  - New fluent configuration API for ASP.NET Core components:
    `services.AddEventFlow(o => o.AddAspNetCore(c => {...}));` (old syntax
    `AddAspNetCoreMetadataProviders` is now deprecated).
  - `.RunBootstrapperOnHostStartup()` runs bootstrappers together with ASP.NET
    host startup. Previously, this was done in `AddAspNetCoreMetadataProviders`
    and led to some confusion.
  - `.UseMvcJsonOptions()` adds EventFlow JSON configuration (see below) to ASP.NET Core,
    so you can accept and return Single Value Objects as plain strings for example.
  - `.Add{Whatever}Metadata()` configures specific metadata provider.
  - `.AddUserClaimsMetadata(params string claimTypes)` configures the new claims metadata
    provider (for auditing or "ChangedBy" in read models).
  - `.UseLogging()` configures an adapter for Microsoft.Extensions.Logging
  - `.UseModelBinding()` adds model binding support for Single Value Objects:
    ```csharp
	    [HttpGet("customers/{id}")]
	    public async Task<IActionResult> SingleValue(CustomerId id)
	    {
	        if (!ModelState.IsValid)
	        {
	            return BadRequest(ModelState);
	        }
    ```
* Fix: ASP.NET Core `AddRequestHeadersMetadataProvider` doesn't throw when
  HttpContext is null.
* Fix: `ReadModelRepopulator` now correctly populates `IAmAsyncReadModelFor`

### New in 0.72.3914 (released 2019-05-28)

* New: `EventFlow.TestHelpers` are now released as .NET Standard as well
* Fix: Upgrade `EventStore.Client` to v5.0.1 and use it for both .NET Framework and .NET Core
* Fix: Storing events in MS SQL Server using `MsSqlEventPersistence` now correctly
  handles non-ANSI unicode characters in strings.
* Fix: Source link integration now works correctly

### New in 0.71.3834 (released 2019-04-17)

* Breaking: Commands published from AggregateSaga which return `false` 
  in `IExecutionResult.IsSuccess` will newly lead to an exception being thrown.
  For disabling all new changes just set protected property
  `AggregateSaga.ThrowExceptionsOnFailedPublish` to `false` in your AggregateSaga constructor.
  Also an Exception thrown from any command won't prevent other commands from being executed.
  All exceptions will be collected and then re-thrown in SagaPublishException (even in case 
  of just one Exception). The exception structure is following:
  - SagaPublishException : AggregateException
    - .InnerExceptions
      - CommandException : Exception
        - .CommandType
        - .SourceId
        - .InnerException # in case of an exception thrown from the command
      - CommandException : Exception
        - .CommandType
        - .SourceId
        - .ExecutionResult # in case of returned `false` in `IExecutionResult.IsSuccess`
  You need to update your `ISagaErrorHandler` implementation to reflect new exception structure,
  unless you disable this new feature.
* Fix: MongoDB read store no longer throws an exception on non-existing read models (#625)

### New in 0.70.3824 (released 2019-04-11)

* Breaking: Changed target framework to to .NET Framework 4.5.2 for the following NuGet packages,
  as Microsoft has [discontinued](https://github.com/Microsoft/dotnet/blob/master/releases/README.md)
  support for .NET Framework 4.5.1
  - `EventFlow`
  - `EventFlow.TestHelpers`
  - `EventFlow.Autofac`
  - `EventFlow.Elasticsearch`
  - `EventFlow.Examples.Shipping`
  - `EventFlow.Examples.Shipping.Queries.InMemory`
  - `EventFlow.Hangfire`
  - `EventFlow.MongoDB`
  - `EventFlow.MsSql`
  - `EventFlow.Owin`
  - `EventFlow.PostgreSql`
  - `EventFlow.RabbitMQ`
  - `EventFlow.Sql`
  - `EventFlow.SQLite`
* New: Added [SourceLink](https://github.com/dotnet/sourcelink) support
* Fix: `DispatchToSagas.ProcessSagaAsync` use `EventId` instead of `SourceId` as `SourceId` 
  for delivery of external event to AggregateSaga
* Fix: `Identity<T>.NewComb()` now produces string values that doesn't cause
  too much index fragmentation in MSSQL string columns

### New in 0.69.3772 (released 2019-02-12)

* New: Added configuration option to set the "point of no return" when using
  cancellation tokens. After this point in processing, cancellation tokens
  are ignored: 
  `options.Configure(c => c.CancellationBoundary = CancellationBoundary.BeforeCommittingEvents)`
* New: Added `EventFlowOptions.RunOnStartup<TBootstrap>` extension method to
  register `IBootstrap` types that should run on application startup.
* New: Support for async read model updates (`IAmAsyncReadModelFor`).
  You can mix and match asynchronous and synchronous updates, 
  as long as you don't subscribe to the same event in both ways.
* Fix: Added the schema `dbo` to the `eventdatamodel_list_type` in script 
  `0002 - Create eventdatamodel_list_type.sql` for `EventFlow.MsSql`.
* Fix: `LoadAllCommittedEvents` now correctly handles cases where the 
  `GlobalSequenceNumber` column contains gaps larger than the page size. This bug
  lead to incomplete event application when using the `ReadModelPopulator` (see #564).
* Fix: `IResolver.Resolve<T>()` and `IResolver.Resolve(Type)` now throw an
  exception for unregistered services when using `EventFlow.DependencyInjection`.
* Minor fix: Fixed stack overflow in `ValidateRegistrations` when decorator
  components are co-located together with other components that are registed using
  `Add*`-methods

### New in 0.68.3728 (released 2018-12-03)

* Breaking: Changed name of namespace of the projects AspNetCore `EventFlow.Aspnetcore`
  to `EventFlow.AspNetCore`
* Fix: Ignore multiple loads of the same saga

### New in 0.67.3697 (released 2018-10-14)

* New: Expose `Lifetime.Scoped` through the EventFLow service registration
  interface
* New: Upgrade NEST version to 6.1.0 and Hangfire.Core to 1.6.20
  Now Elasticsearch provide one index per document. If `ElasticsearchTypeAttribute`
  is used the index is map with the Name value as an alias.
  When `ElasticsearchReadModelStore` delete all documents, it will delete 
  all indexes linked to the alias.
* Fix: Internal IoC (remember its just for testing) now correctly invokes
  `IDisposable.Dispose()` on scope and container dispose

### New in 0.66.3673 (released 2018-09-30)

*  **Critical fix:** - fix issue where the process using EventFlow could hang using
   100% CPU due to unsynchronized Dictionary access, See #541.

### New in 0.65.3664 (released 2018-09-22)

* New: Entity Framework Core support in the form of the new `EventFlow.EntityFramework` NuGet
  package. It has been tested with the following stacks.
  - EF Core In-Memory Database Provider
  - SQLite
  - SQL Server
  - PostgreSQL
* Minor: Performance improvement of storing events for `EventFlow.PostgreSql`

### New in 0.64.3598 (released 2018-08-24)

* New: Added .NET standard support for SQLite

### New in 0.63.3581 (released 2018-08-07)

* New: PostgreSQL support in the form of the new `EventFlow.PostgreSql` NuGet package

### New in 0.62.3569 (released 2018-07-05)

* New: Created `AggregateReadStoreManager<,,,>` which is a new read store manager
  for read models that have a 1-to-1 relation with an aggregate. If read models get
  out of sync, or events are applied in different order, events are either fecthed
  or skipped. Added extensions to allow registration.
  - `UseInMemoryReadStoreFor<,,>`
  - `UseElasticsearchReadModelFor<,,>`
  - `UseMssqlReadModelFor<,,>`
  - `UseSQLiteReadModelFor<,,>`
* New: Added `ReadModelId` and `IsNew` properties to the context object that is
  available to a read model inside the `Apply` methods in order to better support
  scenarios where a single event affects multiple read model instances.
* Minor: Applying events to a snapshot will now have the correct `Version` set
  inside the `Apply` methods.
* Minor: Trying to apply events in the wrong order will now throw an exception.

### New in 0.61.3524 (released 2018-06-26)

* New: Support for `Microsoft.Extensions.DependencyInjection` (`IServiceProvider`
  and `IServiceCollection`) using the `EventFlow.DependencyInjection` NuGet package.

  Add it to your ASP.NET Core 2.0 application:
  ```csharp
	public void ConfigureServices(IServiceCollection services)
	{
		services.AddMvc();
		services.AddEventFlow(o => o.AddDefaults(MyDomainAssembly));
	}
  ```
  Or use it explicitly:
  ```csharp
	EventFlowOptions.New.
		.UseServiceCollection()
		...
		.CreateServiceProvider();
  ```
* New: Package `EventFlow.Autofac` now references Autofac 3.5.2 for .NET
  framework 4.5.1 (down from Autofac v4.5.0)
* Fixed: Constructor injection of scoped instances into query handlers

### New in 0.60.3490 (released 2018-06-18)

* New: Implemented optimistic concurrency checks for MSSQL, SQLite and
  Elasticsearch read models
* New: Added .NET standard support for EventStore
* New: Delete read models by invoking `context.MarkForDeletion()` in an Apply method
* Minor: Removed unnecessary transaction in EventStore persistance
* Fixed: Read model SQL schema is no longer ignored for `Table` attribute

### New in 0.59.3396 (released 2018-05-23)

* Fix: Commands are now correctly published when no events are emitted from a saga
  after handling a domain event
* Minor fix: Updated name of Primary Key for MSSQL Snapshot Store to be different
  from MSSQL Event Store, so both can be used in the same database without conflicts

### New in 0.58.3377 (released 2018-05-15)

* Minor fix: Corrected log in `CommandBus` regarding events emitted due to command

### New in 0.57.3359 (released 2018-04-30)

* Fixed: AggregateException/InvalidOperationException when reading and updating
  an aggregate from different threads at the same time using `InMemoryEventPersistence`
* New: .NET standard 1.6 and 2.0 support for `EventFlow.MsSql` package

### New in 0.56.3328 (released 2018-04-24)

* New: Allow enums to be used in `SingleValueObject<T>` and protect from
  undefined enum values

### New in 0.55.3323 (released 2018-04-24)

* Fixed: Re-populating events to read models that span multiple aggregates
  now has events orderd by timestamp instead of sequence numbers, i.e., events
  from aggregates with higher sequences numbers isn't forced last
* New: Trigger sagas without the need of any domain events by using
  `ISagaStore.UpdateAsync(...)`
* New: .NET standard 2.0 (still supports 1.6) support added to these
  NuGet packages
  - EventFlow
  - EventFlow.Autofac
  - EventFlow.Elasticsearch
  - EventFlow.Hangfire
  - EventFlow.Sql

### New in 0.54.3261 (released 2018-02-25)

- **Critical fix:** `SagaAggregateStore` was incorrectly putting an object reference
  into its memory cache causing an object already disposed exception when working with
  sagas
- New: Added [LibLog](https://github.com/damianh/LibLog), enable by
  calling the `IEventFlowOptions.UseLibLog(...)` extension

### New in 0.53.3204 (released 2018-01-25)

* New: Allow events to have multiple `EventVersion` attributes
* Fixed: `ReflectionHelper.CompileMethodInvocation` now recognises
  `private` methods.

### New in 0.52.3178 (released 2017-11-02)

* Fixed: `.UseFilesEventStore` now uses a thread safe singleton instance for
  file system persistence, making it suitable for use in multi-threaded unit
  tests. Please don't use the files event store in production scenarios
* New: Support for unicode characters in type names. This simplifies using an
  [ubiquitous language](http://www.jamesshore.com/Agile-Book/ubiquitous_language.html)
  in non-english domains
* Fixed: Include hyphen in prefix validation for identity values. This fixes a bug
  where invalid identities could be created (e.g. `ThingyId.With("thingyINVALID-a41e...")`)

### New in 0.51.3155 (released 2017-10-25)

* New: Removed the `new()` requirement for read models
* New: If `ISagaLocator.LocateSagaAsync` cannot identify the saga for a given
  event, it may now return `Task.FromResult(null)` in order to short-circuit
  the dispatching process. This might be useful in cases where some instances
  of an event belong to a saga process while others don't
* Fixed: `StringExtensions.ToSha256()` can now be safely used from
  concurrent threads

### New in 0.50.3124 (released 2017-10-21)

* New: While EventFlow tries to limit the about of painful API changes, the
  introduction of execution/command results are considered a necessary step
  towards as better API.

  Commands and command handlers have been updated to support execution
  results. Execution results is meant to be an alternative to throwing domain
  exceptions to do application flow. In short, before you were required to
  throw an exception if you wanted to abort execution and "return" a failure
  message.

  The introduction of execution results changes this, as it allows
  returning a failed result that is passed all the way back to the command
  publisher. Execution results are generic and can thus contain e.g. any
  validation results that a UI might need. The `ICommandBus.PublishAsync`
  signature has changed to reflect this.

  from
  ```csharp
      Task<ISourceId> PublishAsync<TAggregate, TIdentity, TSourceIdentity>(
        ICommand<TAggregate, TIdentity, TSourceIdentity> command)
        where TAggregate : IAggregateRoot<TIdentity>
        where TIdentity : IIdentity
        where TSourceIdentity : ISourceId
  ```
  to
  ```csharp
      Task<TExecutionResult> PublishAsync<TAggregate, TIdentity, TExecutionResult>(
        ICommand<TAggregate, TIdentity, TExecutionResult> command,
        CancellationToken cancellationToken)
        where TAggregate : IAggregateRoot<TIdentity>
        where TIdentity : IIdentity
        where TExecutionResult : IExecutionResult
  ```

  Command handler signature has changed from

  ```csharp
      Task ExecuteAsync(
          TAggregate aggregate,
          TCommand command,
          CancellationToken cancellationToken);
  ```
  to
  ```csharp
      Task<TExecutionResult> ExecuteCommandAsync(
          TAggregate aggregate,
          TCommand command,
          CancellationToken cancellationToken)
  ```

  Migrating to the new structure should be seamless if your current code base
  inherits its command handlers from the provided `CommandHandler<,,>` base
  class.

* Breaking: Source IDs on commands have been reworked to "make room" for
  execution results on commands. The generic parameter from `ICommand<,,>`
  and `ICommandHandler<,,,>` has been removed in favor of the new execution
  results. `ICommand.SourceId` is now of type `ISourceId` instead of using
  the generic type and the `ICommandBus.PublishAsync` no longer returns
  `Task<ISourceId>`

  To get code that behaves similar to the previous version, simply take the
  `ISourceId` from the command, i.e., instead of this

  ```csharp
  var sourceId = await commandBus.PublishAsync(command);
  ```
  write this
  ```csharp
  await commandBus.PublishAsync(command);
  var sourceId = command.SourceId;
  ```
  (`CancellationToken` and `.ConfigureAwait(false)` omitted fromt he above)

* Breaking: Upgraded NuGet dependency on `RabbitMQ.Client` from `>= 4.1.3`
  to `>= 5.0.1`

### New in 0.49.3031 (released 2017-09-07)

* Breaking: Upgraded `EventStore.Client` dependency to version 4.0
* Breaking: Changed target framework for `EventFlow.EventStores.EventStore` to
  .NET 4.6.2 as required by `EventStore.Client` NuGet dependency
* Fix: `EventFlow.Hangfire` now depends on `Hangfire.Core` instead of
  `Hangfire`
* New: Added an overload to `IDomainEventPublisher.PublishAsync` that isn't
  generic and doesn't require an aggregate ID
* New: Added `IReadModelPopulator.DeleteAsync` that allows deletion of single
  read models
* Obsolete: `IDomainEventPublisher.PublishAsync<,>` (generic) in favor of the
  new less restrictive non-generic overload

### New in 0.48.2937 (released 2017-07-11)

* Breaking: Moved non-async methods on `IReadModelPopulator` to extension
  methods
* New: Added non-generic overloads for purge and populate methods on
  `IReadModelPopulator`
* New: Provided `EventFlow.TestHelpers` which contains several test suites
  that is useful when developing event and read model stores for EventFlow.
  The package is an initial release and its interface is unstable and
  subject to change
* New: Now possible to configure retry delay for MSSQL error `40501` (server
  too busy) using `IMsSqlConfiguration.SetServerBusyRetryDelay(RetryDelay)`
* New: Now possible to configure the retry count of transient exceptions for
  MSSQL and SQLite using the `ISqlConfiguration.SetTransientRetryCount(int)`
* Fixed: Added MSSQL error codes `10928`, `10929`, `18401` and `40540` as well
  as a few native `Win32Exception` exceptions to the list treated as transient
  errors, i.e., EventFlow will automatically retry if the server returns one
  of these

### New in 0.47.2894 (released 2017-06-28)

* New: To be more explicit, `IEventFlowOpions.AddSynchronousSubscriber<,,,>` and
  `IEventFlowOpions.AddAsynchronousSubscriber<,,,>` generic methods
* Fix: `IEventFlowOpions.AddSubscriber`, `IEventFlowOpions.AddSubscribers` and
  `IEventFlowOpions.AddDefaults` now correctly registers implementations of
  `ISubscribeAsynchronousTo<,,>`
* Obsolete:  `IEventFlowOpions.AddSubscriber` is marked obsolete in favor of its
  explicite counterparts

### New in 0.46.2886 (released 2017-05-29)

* Fix: EventFlow now uses a Autofac lifetime scope for validating service
  registrations when `IEventFlowOpions.CreateResolver(true)` is invoked.
  Previously services were created but never disposed as they were resolved
  using the root container

### New in 0.45.2877 (released 2017-05-28)

* Breaking: Asynchronous subscribers are now **disabled by default**, i.e.,
  any implementations of `ISubscribeAsynchronousTo<,,>` wont get invoked
  unless enabled
  ```
  eventFlowOptions.Configure(c => IsAsynchronousSubscribersEnabled = true);
  ```
  the `ITaskRunner` has been removed and asynchronous subscribers are now
  invoked using a new scheduled job that's scheduled to run right after the
  domain events are emitted. Using the `ITaskRunner` led to unexpected task
  terminations, especially if EventFlow was hosted in IIS. If enabling
  asynchronous subscribers, please _make sure_ to configure proper job
  scheduling, e.g. by using the `EventFlow.Hangfire` NuGet package. The default
  job scheduler is `InstantJobScheduler`, which executes jobs _synchronously_,
  giving a end result similar to that of synchronous subscribers
* Breaking: `InstantJobScheduler`, the default in-memory scheduler if nothing
  is configured, now swallows all job exceptions and logs them as errors. This
  ensure that the `InstantJobScheduler` behaves as any other out-of-process
  job scheduler

### New in 0.44.2832 (released 2017-05-12)

* New: .NET Standard 1.6 support for the following NuGet packages
  - `EventFlow`
  - `EventFlow.Autofac`
  - `EventFlow.Elasticsearch`
  - `EventFlow.Hangfire`
  - `EventFlow.RabbitMQ`
* Fixed: Removed dependency `Microsoft.Owin.Host.HttpListener` from
  `EventFlow.Owin` as it doesn't need it

### New in 0.43.2806 (released 2017-05-05)

* Breaking: Updated _all_ NuGet package dependencies to their latest versions
* New: EventFlow now embeds PDB and source code within the assemblies using
  [SourceLink](https://github.com/ctaggart/SourceLink) (GitLink now removed)

### New in 0.42.2755 (released 2017-05-02)

* Fixed: The deterministic `IDomainEvent.Metadata.EventId` is now correctly
  based on the both the aggregate identity and the aggregate sequence number,
  instead of merely the aggregate identity
* Fixed: [GitLink](https://github.com/gittools/gitlink) PDB source URLs

### New in 0.41.2727 (released 2017-04-27)

* New: NuGet packages now contain PDB files with links to GitHub
  (thanks to [GitLink](https://github.com/gittools/gitlink)). Be sure
  to check `Enable source server support` to be able to step through
  the EventFlow source code. See GitLink documentation for details
* Fixed: Fixed a bug in how EventFlow registers singletons with Autofac
  that made Autofac invoke `IDisposable.Dispose()` upon disposing
  lifetime scopes

### New in 0.40.2590 (released 2017-03-30)

* New: Updated EventFlow logo (thanks @olholm)
* Fixed: Corrected logo path in NuGet packages

### New in 0.39.2553 (released 2017-01-16)

* New: Autofac is no longer IL merged into the `EventFlow` core NuGet package.
  This is both in preparation for .NET Core and to simplify the build process.
  EventFlow now ships with a custom IoC container by default. The Autofac based
  IoC container is still available via the `EventFlow.Autofac` and will
  continue to be supported as it is recommended for production use
* New: An IoC container based aggregate root factory is now the default
  aggregate factory. The old implementation merely invoked a constructor
  with the aggregate ID as argument. The new default also checks if any
  additional services are required for the constructor making the distinction
  between the two obsolete
* New: `Command<,,>` now inherits from `ValueObject`
* Obsolete: `UseResolverAggregateRootFactory()` and `UseAutofacAggregateRootFactory()`
  are marked as obsolete as this is now the default. The current implementation
  of these methods does nothing
* Obsolete: All `IEventFlowOptions.AddAggregateRoots(...)` overloads are obsolete,
  the aggregate factory no longer has any need for the aggregate types to be
  registered with the container. The current implementation of the method does
  nothing

### New in 0.38.2454 (released 2016-12-02)

* Fix: Single aggregate read models can now be re-populated again

### New in 0.37.2424 (released 2016-11-08)

* Breaking: Remove the following empty and deprecated MSSQL NuGet packages. If
  you use any of these packages, then switch to the `EventFlow.MsSql` package
  - `EventFlow.EventStores.MsSql`
  - `EventFlow.ReadStores.MsSql`
* Breaking: `ITaskRunner.Run(...)` has changed signature. The task factory now
  gets an instance of `IResolver` that is valid for the duration of the task
  execution
* Fixed: The resolver scope of `ISubscribeAsynchronousTo<,,>` is now valid for
  the duration of the domain handling
* New: Documentation is now released in HTML format along with NuGet packages.
  Access the ZIP file from the GitHub releases page

### New in 0.36.2315 (released 2016-10-18)

* New: Documentation is now hosted at http://docs.geteventflow.net/ and
  http://eventflow.readthedocs.io/ and while documentation is still kept
  along the source code, the documentation files have been converted from
  markdown to reStructuredText
* New: Added `ISubscribeAsynchronousTo<,,>` as an alternative to the existing
  `ISubscribeSynchronousTo<,,>`, which allow domain event subscribers to be
  executed using the new `ITaskRunner`
* New: Added `ITaskRunner` for which the default implementation is mere a thin
  wrapper around `Task.Run(...)` with some logging added. Implemting this
  interface allows control of how EventFlows runs tasks. Please note that
  EventFlow will only use `ITaskRunner` in very limited cases, e.g. if
  there's implantations of `ISubscribeAsynchronousTo<,,>`

### New in 0.35.2247 (released 2016-09-06)

* Fixed: `IAggregateStore.UpdateAsync` and `StoreAsync` now publishes committed
  events as expected. This basically means that its now possible to circumvent the
  command and command handler pattern and use the `IAggregateStore.UpdateAsync`
  directly to modify an aggregate root
* Fixed: Domain events emitted from aggregate sagas are now published

### New in 0.34.2221 (released 2016-08-23)

* **New core feature:** EventFlow now support sagas, also known as process
  managers. The use of sagas is opt-in. Currently EventFlow only supports sagas
  based on aggregate roots, but its possible to implement a custom saga store.
  Consult the documentation for details on how to get started using sagas
* New: Added `IMemoryCache` for which the default implementation is a thin
  wrapper for the .NET built-in `MemoryCache`. EventFlow relies on extensive use
  of reflection and the internal parts of EventFlow will move to this
  implementation for caching internal reflection results to allow better control
  of EventFlow memory usage. Invoke the `UsePermanentMemoryCache()` extension
  method on `IEventFlowOptions` to have EventFlow use the previous cache
  behavior using `ConcurrentDictionary<,,>` based in-memory cache
* New: Added `Identity<>.With(Guid)` which allows identities to be created
  based on a specific `Guid`
* New: Added `Identity<>.GetGuid()` which returns the internal `Guid`

### New in 0.33.2190 (released 2016-08-16)

* Fixed: Fixed regression in `v0.32.2163` by adding NuGet package reference
  `DbUp` to `EventFlow.Sql`. The package was previously ILMerged.
* Fixed: Correct NuGet package project URL
  - Old: https://github.com/rasmus/EventFlow
  - New: https://github.com/eventflow/EventFlow

### New in 0.32.2163 (released 2016-07-04)

* Breaking: This release contains several breaking changes related to
  Elasticsearch read models
  - Elasticsearch NuGet package has been renamed to `EventFlow.Elasticsearch`
  - Upgraded Elasticsearch dependencies to version 2.3.3
  - Purging all read models from Elasticsearch for a specific type now
    **deletes the index** instead of doing a _delete by query_. Make sure to
    create a separate index for each read model. Delete by query has been
    [moved to a plugin in Elasticsearch 2.x](https://www.elastic.co/blog/core-delete-by-query-is-a-plugin) and
    deleting the entire index is now recommended
  - The default index for a read model is now `eventflow-[lower case type name]`,
    e.g. `eventflow-thingyreadmodel`, instead of merely `eventflow`
* Breaking: The following NuGet dependencies have been updated
  - `Elasticsearch.Net` v2.3.3 (up from v1.7.1)
  - `Elasticsearch.Net.JsonNET` removed
  - `NEST` v2.3.3 (up from v1.7.1)
  - `Newtonsoft.Json` v8.0.3 (up from v7.0.1)
* Breaking: Several non-async methods have been moved from the following
  interfaces to extension methods and a few additional overloads have
  been created
  - `IEventStore`
  - `ICommandBus`

### New in 0.31.2106 (released 2016-06-30)

* New: EventFlow can now be configured to throw exceptions thrown by subscribers
  by `options.Configure(c => c.ThrowSubscriberExceptions = true)`
* New: Added an `ICommandScheduler` for easy scheduling of commands

### New in 0.30.2019 (released 2016-06-16)

* Breaking: To simplify the EventFlow NuGet package structure, the two NuGet
  packages `EventFlow.EventStores.MsSql` and `EventFlow.ReadStores.MsSql` have
  been discontinued and their functionality move to the existing package
  `EventFlow.MsSql`. The embedded SQL scripts have been made idempotent making
  the upgrade a simple operation of merely using the new name spaces. To make
  the upgrade easier, the deprecated NuGet packages will still be uploaded,
  but will not contain anything
* Fixed: When configuring Elasticsearch and using the overload of
  `ConfigureElasticsearch` that takes multiple of URLs, `SniffingConnectionPool`
  is now used instead of `StaticConnectionPool` and with sniff life span of five
  minutes

### New in 0.29.1973 (released 2016-04-19)

* Breaking: `IAggregateRoot` has some breaking changes. If these methods aren't
  used (which is considered the typical case), then the base class
  `AggregateRoot<,,>` will automatically handle it
  - `CommitAsync` has an additional `ISnapshotStore` parameter. If you don't
    use snapshot aggregates, then you can safely pass `null`
  - `LoadAsync` is a new method that lets the aggregate control how its
    loaded fromt the event- and snapshot stores
* **New core feature:** EventFlow now support snapshot creation for aggregate
  roots. The EventFlow documentation has been updated to include a guide on
  how to get started using snapshots. Snapshots are basically an opt-in optimized
  method for handling long-lived aggregate roots. Snapshot support in EventFlow
  introduces several new elements, read the documentation to get an overview.
  Currently EventFlow offers the following snapshot stores
  - In-memory
  - Microsoft SQL Server
* New: The `IAggregateStore` is introduced, which provides a cleaner interface
  for manipulating aggregate roots. The most important method is the
  `UpdateAsync` which allows easy updates to aggregate roots without the need
  for a command and command handler
  - `LoadAsync`
  - `UpdateAsync`
  - `StoreAsync`
* New: `IEventStore` now supports loading events from a specific version using
  the new overload of `LoadEventsAsync` that takes a `fromEventSequenceNumber`
  argument
* New: `IMsSqlDatabaseMigrator` now has a overloaded method named
  `MigrateDatabaseUsingScripts` that takes an `IEnumerable<SqlScript>`
  enabling specific scripts to be used in a database migration
* New: Added suport to use EventStore persistence with connection strings
  instead IPs only
* Obsolete: The following aggregate related methods on `IEventStore` has been
  marked as obsolete in favor of the new `IAggregateStore`. The methods will be
  removed at some point in the future
  - `LoadAggregateAsync`
  - `LoadAggregate`

### New in 0.28.1852 (released 2016-04-05)

* **Critical fix:** `OptimisticConcurrencyRetryStrategy` now correctly only
  states that `OptimisticConcurrencyException` should be retried. Before
  _ALL_ exceptions from the event stores were retried, not only the transient!
  If you have inadvertently become dependent on this bug, then implement your
  own `IOptimisticConcurrencyRetryStrategy` that has the old behavior
* Fixed: `OptimisticConcurrencyRetryStrategy` has a off-by-one error that caused
  it to retry one less that it actually should
* Fixed: Prevent `abstract ICommandHandler<,,,>` from being registered in
   `EventFlowOptionsCommandHandlerExtensions.AddCommandHandlers(...)`
* Fixed: Prevent `abstract IEventUpgrader<,>` from being registered in
   `EventFlowOptionsEventUpgradersExtensions.AddEventUpgraders(...)`
* Fixed: Prevent `abstract IMetadataProvider` from being registered in
   `EventFlowOptionsMetadataProvidersExtensions.AddMetadataProviders(...)`
* Fixed: Prevent `abstract IQueryHandler<,>` from being registered in
   `EventFlowOptionsQueriesExtensions.AddQueryHandlers(...)`
* Fixed: Prevent `abstract ISubscribeSynchronousTo<,,>` from being registered in
   `EventFlowOptionsSubscriberExtensions.AddSubscribers(...)`

### New in 0.27.1765 (released 2016-02-25)

 * New: Configure Hangfire job display names by implementing
   `IJobDisplayNameBuilder`. The default implementation uses job description
   name and version

### New in 0.26.1714 (released 2016-02-20)

 * Breaking: Renamed `MssqlMigrationException` to `SqlMigrationException`
 * Breaking: Renamed `SqlErrorRetryStrategy` to `MsSqlErrorRetryStrategy`
   as its MSSQL specific
 * Breaking: The NuGet package `Dapper` is no longer IL merged with the package
   `EventFlow.MsSql` but is now listed as a NuGet dependency. The current
   version used by EventFlow is `v1.42`
 * New: Introduced the NuGet package `EventFlow.SQLite` that adds event store
   support for SQLite databases, both as event store and read model store
 * New: Introduced the NuGet package `EventFlow.Sql` as shared package for
   EventFlow packages that uses SQL
 * New: Its now possible to configure the retry delay for MSSQL transient
   errors using the new `IMsSqlConfiguration.SetTransientRetryDelay`. The
   default is a random delay between 50 and 100 milliseconds

### New in 0.25.1695 (released 2016-02-15)

* Fixed: Deadlock in `AsyncHelper` if e.g. an exception caused no `async` tasks
  to be scheduled. The `AsyncHelper` is used by EventFlow to expose non-`async`
  methods to developers and provide the means to call `async` methods from
  a synchronous context without causing a deadlock. There's no change to any of
  the `async` methods.

  The `AsyncHelper` is used in the following methods.
  - `ICommandBus.Publish`
  - `IEventStore.LoadEvents`
  - `IEventStore.LoadAggregate`
  - `IEventStore.LoadAllEvents`
  - `IJobRunner.Execute`
  - `IReadModelPopulator.Populate`
  - `IReadModelPopulator.Purge`
  - `IQueryProcessor.Process`

### New in 0.24.1563 (released 2016-01-17)

 * Breaking: The following NuGet references have been updated
   - `EventStore.Client` v3.4.0 (up from v3.0.2)
   - `Hangfire.Core` v1.5.3 (up from v1.4.6)
   - `RabbitMQ.Client` v3.6.0 (up from v3.5.4)
 * New: EventFlow now uses Paket to manage NuGet packages
 * Fixed: Incorrect use of `EventStore.Client` that caused it to throw
   `WrongExpectedVersionException` when committing aggregates multiple times
 * Fixed: Updated NuGet package titles of the following NuGet packages to
   contain assembly name to get a better overview when searching on
   [nuget.org](http://nuget.org)
   - `EventFlow.RabbitMQ`
   - `EventFlow.EventStores.EventStore`
 * Fixed: Updated internal NuGet reference `dbup` to v3.3.0 (up from v3.2.1)

### New in 0.23.1470 (released 2015-12-05)

* Breaking: EventFlow no longer ignores columns named `Id` in MSSQL read models.
  If you were dependent on this, use the `MsSqlReadModelIgnoreColumn` attribute
* Fixed: Instead of using `MethodInfo.Invoke` to call methods on reflected
  types, e.g. when a command is published, EventFlow now compiles an expression
  tree instead. This has a slight initial overhead, but provides a significant
  performance improvement for subsequent calls
* Fixed: Read model stores are only invoked if there's any read model updates
* Fixed: EventFlow now correctly throws an `ArgumentException` if EventFlow has
  been incorrectly configure with known versioned types, e.g. an event
  is emitted that hasn't been added during EventFlow initialization. EventFlow
  would handle the save operation correctly, but if EventFlow was reinitialized
  and the event was loaded _before_ it being emitted again, an exception would
  be thrown as EventFlow would know which type to use. Please make sure to
  correctly load all event, command and job types before use
* Fixed: `IReadModelFactory<>.CreateAsync(...)` is now correctly used in
  read store mangers
* Fixed: Versioned type naming convention now allows numbers

### New in 0.22.1393 (released 2015-11-19)

* New: To customize how a specific read model is initially created, implement
  a specific `IReadModelFactory<>` that can bootstrap that read model
* New: How EventFlow handles MSSQL read models has been refactored to allow
  significantly more freedom to developers. MSSQL read models are no longer
  required to implement `IMssqlReadModel`, only the empty `IReadModel`
  interface. Effectively, this means that no specific columns are required,
  meaning that the following columns are no longer enforced on MSSQL read
  models. Use the new required `MsSqlReadModelIdentityColumn` attribute to mark
  the identity column and the optional (but recommended)
  `MsSqlReadModelVersionColumn` to mark the version column.
  - `string AggregateId`
  - `DateTimeOffset CreateTime`
  - `DateTimeOffset UpdatedTime`
  - `int LastAggregateSequenceNumber`
* Obsolete: `IMssqlReadModel` and `MssqlReadModel`. Developers should instead
  use the `MsSqlReadModelIdentityColumn` and `MsSqlReadModelVersionColumn`
  attributes to mark the identity and version columns (read above).
  EventFlow will continue to support `IMssqlReadModel`, but it _will_ be
  removed at some point in the future
* Fixed: Added missing `UseElasticsearchReadModel<TReadModel, TReadModelLocator>()`
  extension

### New in 0.21.1312 (released 2015-10-26)

* New: Added `Identity<>.NewComb()` that creates sequential unique IDs which can
  be used to minimize database fragmentation
* New: Added `IReadModelContext.Resolver` to allow read models to fetch
  additional resources when events are applied
* New: The `PrettyPrint()` type extension method, mostly used for verbose
  logging, now prints even prettier type names, e.g.
  `KeyValuePair<Boolean,Int64>` instead of merely `KeyValuePair'2`, making log
  messages slightly more readable

### New in 0.20.1274 (released 2015-10-22)

* Breaking: `Entity<T>` now inherits from `ValueObject` but uses only the `Id`
  field as equality component. Override `GetEqualityComponents()` if you have
  a different notion of equality for a specific entity
* Breaking: `Entity<T>` will now throw an `ArgumentNullException` if the `id`
  passed to its constructor is `null`
* Breaking: Fixed method spelling. Renamed
 `ISpecification<T>.WhyIsNotStatisfiedBy` to `WhyIsNotSatisfiedBy` and
 `Specification<T>.IsNotStatisfiedBecause` to `IsNotSatisfiedBecause`
* New: Read model support for Elasticsearch via the new NuGet package
  `EventFlow.ReadStores.Elasticsearch`

### New in 0.19.1225 (released 2015-10-19)

* Breaking: `AddDefaults` now also adds the job type definition to the
  `IJobsDefinitonService`
* New: Implemented a basic specification pattern by providing
  `ISpecification<T>`, an easy-to-use `Specificaion<T>` and a set of extension
  methods. Look at the EventFlow specification tests to get started
* Fixed: `IEventDefinitionService`, `ICommandDefinitonService` and
  `IJobsDefinitonService` now longer throw an exception if an existing
  event is loaded, i.e., multiple calls to `AddEvents(...)`, `AddCommand(...)`
  and `AddJobs(...)` no longer throws an exception
* Fixed: `DomainError.With(...)` no longer executes `string.format` if only
  one argument is parsed

### New in 0.18.1181 (released 2015-10-07)

* POTENTIAL DATA LOSS for the **files event store**: The EventFlow
  internal functionality regarding event stores has been refactored resulting
  in information regarding aggregate names being removed from the event
  persistence layer. The files based event store no longer stores its events in
  the path `[STORE PATH]\[AGGREGATE NAME]\[AGGREGATE ID]\[SEQUENCE].json`, but
  in the path `[STORE PATH]\[AGGREGATE ID]\[SEQUENCE].json`. Thus if you are
  using the files event store for tests, you should move the events into the
  new file structure. Alternatively, implement the new `IFilesEventLocator` and
  provide your own custom event file layout.
* Breaking: Event stores have been split into two parts, the `IEventStore`
  and the new `IEventPersistence`. `IEventStore` has the same interface before
  but the implementation is now no longer responsible for persisting the events,
  only converting and serializing the persisted events. `IEventPersistence`
  handles the actual storing of events and thus if any custom event stores have
  been implemented, they should implement to the new `IEventPersistence`
  instead.
* New: Added `IEntity`, `IEntity<>` and an optional `Entity<>` that developers
  can use to implement DDD entities.

### New in 0.17.1134 (released 2015-09-28)

* Fixed: Using NuGet package `EventFlow.Autofac` causes an exception with the
  message `The type 'EventFlow.Configuration.Registrations.AutofacStartable'
  is not assignable to service 'Autofac.IStartable` during EventFlow setup

### New in 0.16.1120 (released 2015-09-27)

* Breaking: Removed `HasRegistrationFor<>` and `GetRegisteredServices()`
  from `IServiceRegistration` and added them to `IResolver` instead. The
  methods required that all service registrations went through EventFlow,
  which in most cases they will not
* Obsolete: Marked `IServiceRegistration.RegisterIfNotRegistered(...)`, use
  the `keepDefault = true` on the other `Register(...)` methods instead
* New: Major changes have been done to how EventFlow handles service
  registration and bootstrapping in order for developers to skip calling
  `CreateResolver()` (or `CreateContainer()` if using the `EventFlow.Autofac`
  package) completely. EventFlow will register its bootstrap services in the
  IoC container and configure itself whenever the container is created
* New: Introduced `IBootstrap` interface that you can register. It has a
  single `BootAsync(...)` method that will be called as soon as the IoC
  container is ready (similar to that of `IStartable` of Autofac)
* Fixed: Correct order of service registration decorators. They are now
  applied in the same order they are applied, e.g., the _last_ registered
  service decorator will be the "outer" service
* Fixed: Added missing `ICommand<,>` interface to abstract `Command<,>` class in
  `EventFlow.Commands`.

### New in 0.15.1057 (released 2015-09-24)

* Fixed: Added `UseHangfireJobScheduler()` and marked `UseHandfireJobScheduler()`
  obsolete, fixing method spelling mistake

### New in 0.14.1051 (released 2015-09-23)

* Breaking: All `EventFlowOptions` extensions are now `IEventFlowOptions`
  instead and `EventFlowOptions` implements this interface. If you have made
  your own extensions, you will need to use the newly created interface
  instead. Changed in order to make testing of extensions and classes
  dependent on the EventFlow options easier to test
* New: You can now bundle your configuration of EventFlow into modules that
  implement `IModule` and register these by calling
  `EventFlowOptions.RegisterModule(...)`
* New: EventFlow now supports scheduled job execution via e.g. Hangfire. You
  can create your own scheduler or install the new `EventFlow.Hangfire` NuGet
  package. Read the jobs documentation for more details
* New: Created the OWIN `CommandPublishMiddleware` middleware that can
  handle publishing of commands by posting a JSON serialized command to
  e.g. `/commands/ping/1` in which `ping` is the command name and `1` its
  version. Remember to add authentication
* New: Created a new interface `ICommand<TAggregate,TIdentity,TSourceIdentity>`
  to allow developers to control the type of `ICommand.SourceId`. Using the
  `ICommand<TAggregate,TIdentity>` (or Command<TAggregate,TIdentity>)
  will still yield the same result as before, i.e., `ICommand.SourceId` being
  of type `ISourceId`
* New: The `AddDefaults(...)` now also adds the command type definition to the
  new `ICommandDefinitonService`

### New in 0.13.962 (released 2015-09-13)

 * Breaking: `EventFlowOptions.AddDefaults(...)` now also adds query handlers
 * New: Added an optional `Predicate<Type>` to the following option extension
   methods that scan an `Assembly`: `AddAggregateRoots(...)`,
   `AddCommandHandlers(...)`, `AddDefaults(...)`, `AddEventUpgraders(...)`,
   `AddEvents(...)`, `AddMetadataProviders(...)`, `AddQueryHandlers(...)` and
   `AddSubscribers(...)`
 * Fixed: `EventFlowOptions.AddAggregateRoots(...)` now prevents abstract
   classes from being registered when passing `IEnumerable<Type>`
 * Fixed: Events published to RabbitMQ are now in the right order for chains
   of subscribers, if `event A -> subscriber -> command -> aggregate -> event B`,
   then the order of published events to RabbitMQ was `event B` and then
   `event A`

### New in 0.12.891 (released 2015-09-04)

 * Breaking: Aggregate root no longer have `Aggregate` removed from their
   when name, i.e., the metadata property with key `aggregate_name` (or
   `MetadataKeys.AggregateName`). If you are dependent on the previous naming,
   use the new `AggregateName` attribute and apply it to your aggregates
 * Breaking: Moved `Identity<>` and `IIdentity` from the `EventFlow.Aggregates`
   namespace to `EventFlow.Core` as the identities are not specific for aggregates
 * Breaking: `ICommand.Id` is renamed to `ICommand.AggregateId` to make "room"
   for the new `ICommand.SourceId` property. If commands are serialized, then
   it _might_ be important verify that the serialization still works. EventFlow
   _does not_ serialize commands, so no mitigation is provided. If the
   `Command<,>` is used, make sure to use the correct protected constructor
 * Breaking: `IEventStore.StoreAsync(...)` now requires an additional
   `ISourceId` argument. To create a random one, use `SourceId.New`, but it
   should be e.g. the command ID that resulted in the events. Note, this method
   isn't typically used by developers
 * New: Added `ICommand.SourceId`, which contains the ID of the source. The
   default (if your commands inherit from `Command<,>`) will be a new
   `CommandId` each time the a `Command<,>` instance is created. You can pass
   specific value, merely use the newly added constructor taking the ID.
   Alternatively you commands could inherit from the new
   `DistinctCommand`, enabling commands with the same state to have the
   same `SourceId`
 * New: Duplicate commands can be detected using the new `ISourceId`. Read the
   EventFlow article regarding commands for more details
 * New: Aggregate names can now be configured using the attribute
   `AggregateName`. The name can be accessed using the new `IAggregateRoot.Name`
   property
 * New: Added `Identity<>.NewDeterministic(Guid, string)` enabling creation of
   [deterministic GUIDs](http://code.logos.com/blog/2011/04/generating_a_deterministic_guid.html)
 * New: Added new metadata key `source_id` (`MetadataKeys.SourceId`) containing
   the source ID, typically the ID of the command from which the event
   originated
 * New: Added new metadata key `event_id` (`MetadataKeys.EventId`) containing a
   deterministic ID for the event. Events with the same aggregate sequence
   number and from aggregates with the same identity, will have the same event
   identity
 * Fixed: `Identity<>.With(string)` now throws an `ArgumentException` instead of
   a `TargetInvocationException` when passed an invalid identity
 * Fixed: Aggregate roots now build the cache of `Apply` methods once, instead
   of when the method is requested the first time

### New in 0.11.751 (released 2015-08-24)

 * Breaking: `EventFlowOptions.AddDefaults(...)` now also adds event
   definitions
 * New: [RabbitMQ](http://www.rabbitmq.com/) is now supported through the new
   NuGet package called `EventFlow.RabbitMQ` which enables domain events to be
   published to the bus
 * New: If you want to subscribe to all domain events, you can implement
   and register a service that implements `ISubscribeSynchronousToAll`. Services
   that implement this will automatically be added using the
   `AddSubscribers(...)` or `AddDefaults(...)` extension to `EventFlowOptions`
 * New: Use `EventFlowOptions.UseAutofacAggregateRootFactory(...)` to use an
   Autofac aggregate root factory, enabling you to use services in your
   aggregate root constructor
 * New: Use `EventFlowOptions.UseResolverAggregateRootFactory()` to use the
   resolver to create aggregate roots. Same as
   `UseAutofacAggregateRootFactory(...)` but for when using the internal IoC
   container
 * New: Use `EventFlowOptions.AddAggregateRoots(...)` to register aggregate root
   types
 * New: Use `IServiceRegistration.RegisterType(...)` to register services by
   type

### New in 0.10.642 (released 2015-08-17)

 * Breaking: Updated NuGet reference `Newtonsoft.Json` to v7.0.1
   (up from v6.0.8)
 * Breaking: Remove the empty constructor from `SingleValueObject<>`
 * New: Added `SingleValueObjectConverter` to help create clean JSON when
   e.g. domain events are serialized
 * New: Added a protected method `Register(IEventApplier)` to
   `AggregateRoot<,>` that enables developers to override how events are
   applied. Use this to e.g. implement state objects
 * New: Create `AggregateState<,,>` that developers can use to create aggregate
   state objects. Call `Register(...)` with the state object as argument
   to redirect events to it
 * New: Allow `AggregateRoot<,>.Apply(...)`, i.e., methods for applying events,
   to be `private` and `protected`
 * New: Made `AggregateRoot<,>.Emit(...)` protected and virtual to allow
   overrides that e.g. add a standard set of metadata from the aggregate state.
 * New: Made `AggregateRoot<,>.ApplyEvent(...)` protected and virtual to
   allow more custom implementations of applying events to the aggregate root.
 * Fixed: Updated internal NuGet reference `Dapper` to v1.42 (up from v1.38)

### New in 0.9.580 (released 2015-07-20)

 * Braking: `IEventStore.LoadAllEventsAsync` and `IEventStore.LoadAllEvents`
   now take a `GlobalPosition` as an argument instead of a `long` for the
   starting position. The `GlobalPosition` is basically a wrapper around a
   string that hides the inner workings of each event store.
 * New: NuGet package `EventFlow.EventStores.EventStore` that provides
   integration to [Event Store](https://geteventstore.com/). Its an initial
   version and shouldn't be used in production.

### New in 0.8.560 (released 2015-05-29)

 * Breaking: Remove _all_ functionality related to global sequence
   numbers as it proved problematic to maintain. It also matches this
   quote:

   > Order is only assured per a handler within an aggregate root
   > boundary. There is no assurance of order between handlers or
   > between aggregates. Trying to provide those things leads to
   > the dark side.
   >> Greg Young

   - If you use a MSSQL read store, be sure to delete the
     `LastGlobalSequenceNumber` column during update, or set it to
     default `NULL`
   - `IDomainEvent.GlobalSequenceNumber` removed
   - `IEventStore.LoadEventsAsync` and `IEventStore.LoadEvents` taking
     a `GlobalSequenceNumberRange` removed
 * Breaking: Remove the concept of event caches. If you really need this
   then implement it by registering a decorator for `IEventStore`
 * Breaking: Moved `IDomainEvent.BatchId` to metadata and created
   `MetadataKeys.BatchId` to help access it
 * New: `IEventStore.DeleteAggregateAsync` to delete an entire aggregate
   stream. Please consider carefully if you really want to use it. Storage
   might be cheaper than the historic knowledge within your events
 * New: `IReadModelPopulator` is new and enables you to both purge and
   populate read models by going though the entire event store. Currently
   its only basic functionality, but more will be added
 * New: `IEventStore` now has `LoadAllEventsAsync` and `LoadAllEvents` that
   enables you to load all events in the event store a few at a time.
 * New: `IMetadata.TimestampEpoch` contains the Unix timestamp version
   of `IMetadata.Timestamp`. Also, an additional metadata key
   `timestamp_epoch` is added to events containing the same data. Note,
   the `TimestampEpoch` on `IMetadata` handles cases in which the
   `timestamp_epoch` is not present by using the existing timestamp
 * Fixed: `AggregateRoot<>` now reads the aggregate version from
   domain events applied during aggregate load. This resolves an issue
   for when an `IEventUpgrader` removed events from the event stream
 * Fixed: `InMemoryReadModelStore<,>` is now thread safe

### New in 0.7.481 (released 2015-05-22)

 * New: EventFlow now includes a `IQueryProcessor` that enables you to implement
   queries and query handlers in a structure manner. EventFlow ships with two
   ready-to-use queries and related handlers
   - `ReadModelByIdQuery<TReadModel>`: Supported by in-memory and MSSQL read
     model stores
   - `InMemoryQuery<TReadModel>`: Only supported by in-memory read model store,
     but lets you search for any read model based on a `Predicate<TReadModel>`

### New in 0.6.456 (released 2015-05-18)

 * Breaking: Read models have been significantly improved as they can now
   subscribe to events from multiple aggregates. Use a custom
   `IReadModelLocator` to define how read models are located. The supplied
   `ILocateByAggregateId` simply uses the aggregate ID. To subscribe
   to other events, simply implement `IAmReadModelFor<,,>` and make sure
   you have supplied a proper read model locator.
   - `UseMssqlReadModel` signature changed, change to
   `.UseMssqlReadModel<MyReadModel, ILocateByAggregateId>()` in
   order to have the previous functionality
   - `UseInMemoryReadStoreFor` signature changed, change to
   `.UseInMemoryReadStoreFor<MyReadModel, ILocateByAggregateId>()` in
   order to have the previous functionality
 * Breaking: A warning is no longer logged if you forgot to subscribe to
   a aggregate event in your read model as read models are no longer
   strongly coupled to a specific aggregate and its events
 * Breaking: `ITransientFaultHandler` now takes the strategy as a generic
   argument instead of the `Use<>` method. If you want to configure the
   retry strategy, use `ConfigureRetryStrategy(...)` instead
 * New: You can now have multiple `IReadStoreManager` if you would like to
   implement your own read model handling
 * New: `IEventStore` now has a `LoadEventsAsync` and `LoadEvents`
   that loads `IDomainEvent`s based on global sequence number range
 * New: Its now possible to register generic services without them being
   constructed generic types, i.e., register `typeof(IMyService<>)` as
   `typeof(MyService<>)`
 * New: Table names for MSSQL read models can be assigned using the
   `TableAttribute` from `System.ComponentModel.DataAnnotations`
 * Fixed: Subscribers are invoked _after_ read stores have been updated,
   which ensures that subscribers can use any read models that were
   updated

### New in 0.5.390 (released 2015-05-08)

 * POTENTIAL DATA LOSS for files event store: Files event store now
   stores its log as JSON instead of an `int` in the form
   `{"GlobalSequenceNumber":2}`. So rename the current file and put in the
   global sequence number before startup
 * Breaking: Major changes has been made regarding how the aggregate
   identity is implemented and referenced through interfaces. These changes makes
   it possible to access the identity type directly though all interface. Some
   notable examples are listed here. Note that this has NO impact on how data
   is stored!
   - `IAggregateRoot` changed to `IAggregateRoot<TIdentity>`
   - `ICommand<TAggregate>` changed to `ICommand<TAggregate,TIdentity>`
   - `ICommandHandler<TAggregate,TCommand>` changed to
     `ICommandHandler<TAggregate,TIdentity, TCommand>`
   - `IAmReadModelFor<TEvent>` changed to
     `IAmReadModelFor<TAggregate,TIdentity,TEvent>`
   - `IDomainEvent<TEvent>` changed to `IDomainEvent<TAggregate,TIdentity>`
 * New: `ICommandBus.Publish` now takes a `CancellationToken` argument
 * Fixed: MSSQL should list columns to SELECT when fetching events


### New in 0.4.353 (released 2015-05-05)

* Breaking: `ValueObject` now uses public properties instead of both
  private and public fields
* Breaking: Aggregate IDs are no longer `string` but objects implementing
  `IIdentity`
* Breaking: MSSQL transient exceptions are now retried
* Breaking: All methods on `IMsSqlConnection` has an extra `Label` argument
* New: `ITransientFaultHandler` added along with default retry strategies
  for optimistic concurrency and MSSQL transient exceptions
* New: Release notes added to NuGet packages
* New: Better logging and more descriptive exceptions
* Fixed: Unchecked missing in `ValueObject` when claculating hash
* Fixed: `NullReferenceException` thrown if `null` was stored
  in `SingleValueObject` and `ToString()` was called


### New in 0.3.292 (released 2015-04-30)

* First stable version of EventFlow<|MERGE_RESOLUTION|>--- conflicted
+++ resolved
@@ -1,18 +1,13 @@
 ### New in 0.78 (not released yet)
 
-<<<<<<< HEAD
 * New: Added .NET Core 3.1 target for the `EventFlow`
   and `EventFlow.EntityFramework` packages
-* Updated LibLog provider to support structured logging with NLog 4.5. 
-  Reduced memory allocations for log4net-provider.
 * Added quoting to the SQL query generator for the column names
-=======
 * New: Updated LibLog provider to support structured logging with NLog 4.5. 
   Reduced memory allocations for log4net-provider
 * New: Made several methods in `AggregateRoot<,>` `virtual` to allow
   easier customization
 * Fixed: Added quoting to the SQL query generator for the column names
->>>>>>> 281d226c
 ```sql
   -- query before the fix
     UPDATE [ReadModel-TestAttributes]
