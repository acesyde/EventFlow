--- conflicted
+++ resolved
@@ -1,13 +1,10 @@
 ### New in 0.69 (not released yet)
 
-<<<<<<< HEAD
 * New: Added `EventFlowOptions.RunOnStartup<TBootstrap>` extension method to
   register `IBootstrap` types that should run on application startup.
-=======
 * New: Support for async read model updates (`IAmAsyncReadModelFor`).
   You can mix and match asynchronous and synchronous updates, 
   as long as you don't subscribe to the same event in both ways.
->>>>>>> ab724661
 * Fix: Added the schema `dbo` to the `eventdatamodel_list_type` in script `0002 - Create eventdatamodel_list_type.sql` for `EventFlow.MsSql`.
 * Fix: `LoadAllCommittedEvents` now correctly handles cases where the 
   `GlobalSequenceNumber` column contains gaps larger than the page size. This bug
