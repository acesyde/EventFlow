--- conflicted
+++ resolved
@@ -1,11 +1,8 @@
 ### New in 0.68 (not released yet)
 
-<<<<<<< HEAD
-* Fix: Ignore multiple loads of the same saga
-=======
 * Breaking: Changed name of namespace of the projects AspNetCore `EventFlow.Aspnetcore`
   to `EventFlow.AspNetCore`
->>>>>>> b3dc50a9
+* Fix: Ignore multiple loads of the same saga
 
 ### New in 0.67.3697 (released 2018-10-14)
 
