--- conflicted
+++ resolved
@@ -1,12 +1,12 @@
-### New in 0.27 (not released yet)
-
-<<<<<<< HEAD
-* _Nothing yet_
-=======
+### New in 0.28 (not released yet)
+
+ * _Nothing yet_
+
+### New in 0.27.1765 (released 2016-02-25)
+
  * New: Configure Hangfire job display names by implementing
    `IJobDisplayNameBuilder`. The default implementation uses job description
    name and version
->>>>>>> f525958e
 
 ### New in 0.26.1714 (released 2016-02-20)
 
